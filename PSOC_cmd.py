import serial
import time
import numpy
import binascii
from bitstring import BitArray
import math
import numpy as np

# Address = 8 for the event PSOC, 10 for the main PSOC
addrMain = 10
addrEvnt = 8

CALMASK = 1
DATAMASK = 2
TRIGMASK = 3

def openCOM(portName):
  global ser
  ser = serial.Serial(portName, 115200, timeout=.2)
  
def closeCOM():
  ser.close()
  
# Convert a string of bytes into a decimal integer
def bytes2int(str):
   if str == b'':
       return 0
   return int(str.hex(), 16)

def getBinaryString(byteList):
  strReturn = ""
  for byte in byteList:
    strByte = bin(int(binascii.hexlify(byte),16))[2:]
    L2 = len(strByte)
    for i in range(8-L2):
      strByte = '0' + strByte      
    strReturn = strReturn + strByte
  return strReturn

# Put together the command header for transmission 
def mkCmdHdr(nData, cmdCode, address):
   dataByte = cmdCode
   addressNib = (address & 0x00F) << 2
   add11 = nData & 0x003
   #print("mkCmdHdr: dataByte = " + hex(dataByte))
   addressByte = (((nData & 0x00C)<<4) | addressNib) | add11
   #print("mkCmdHdr: addressByte = " + hex(addressByte))
   nib0 = ord('S').to_bytes(1,'big')
   nib1 = (dataByte & 0xF0) >> 4
   nib1 = ord(hex(nib1)[2]).to_bytes(1,'big')
   nib2 = (dataByte & 0x0F)
   nib2 = ord(hex(nib2)[2]).to_bytes(1,'big')
   nib3 = (addressByte & 0xF0) >> 4
   nib3 = ord(hex(nib3)[2]).to_bytes(1,'big')
   nib4 = (addressByte & 0x0F)
   nib4 = ord(hex(nib4)[2]).to_bytes(1,'big')
   nib5 = ord(' ').to_bytes(1,'big')
   nib6 = ord('x').to_bytes(1,'big')
   nib7 = ord('y').to_bytes(1,'big')
   nib8 = ord('W').to_bytes(1,'big')
   cmd1 = nib0 + nib1 + nib2 + nib3 + nib4 + nib5 + nib6 + nib7 + nib8
   CR = 13
   end1 = CR.to_bytes(1,'big')   # CR
   LF = 10
   end2 = LF.to_bytes(1,'big')   # LF
   return cmd1 + cmd1 + cmd1 + end1 + end2

# Assemble one data byte for transmission to the main PSOC
def mkDataByte(dataByte, address, byteID):
   addressByte = ((address & 0x00F) << 2) | ((byteID & 0x00C)<<4) | (byteID & 0x003)
   #print("  mkDataByte: dataByte= " + hex(dataByte))
   #print("  mkDataByte: addressByte= " + hex(addressByte))
   nib0 = ord('S').to_bytes(1,'big')
   nib1 = (dataByte & 0xF0) >> 4
   nib1 = ord(hex(nib1)[2]).to_bytes(1,'big')
   nib2 = (dataByte & 0x0F)
   nib2 = ord(hex(nib2)[2]).to_bytes(1,'big')
   nib3 = (addressByte & 0xF0) >> 4
   nib3 = ord(hex(nib3)[2]).to_bytes(1,'big')
   nib4 = (addressByte & 0x0F)
   nib4 = ord(hex(nib4)[2]).to_bytes(1,'big')
   nib5 = ord(' ').to_bytes(1,'big')
   nib6 = ord('x').to_bytes(1,'big')
   nib7 = ord('y').to_bytes(1,'big')
   nib8 = ord('W').to_bytes(1,'big')
   cmd1 = nib0 + nib1 + nib2 + nib3 + nib4 + nib5 + nib6 + nib7 + nib8
   CR = 13
   end1 = CR.to_bytes(1,'big')   # CR
   LF = 10
   end2 = LF.to_bytes(1,'big')   # LF
   return cmd1 + cmd1 + cmd1 + end1 + end2

def getData(): 
    ret = b''
    for i in range(36):  #Sometimes the read starts with blank bytes, so search for the header
        ret = ser.read(1)
        #print("getData: i= " + str(i) + " ret = " + str(ret))
        if ret == b'\xDC': break
        if ret != b'':
            print("getData: expected 'DC' but received " + str(ret))
    if ret != b'\xDC':
        print("getData: failed to find the header 'DC'")
        raise IOError("getData: failed to find the header 'DC'")

    ret = ser.read(2)
    #print("getData: remainder of header = " + str(ret))
    if ret != b'\x00\xFF':
        print("getData: invalid header returned: b'\\xDC' " + str(ret))
    ret = ser.read(1)
    dataLength = bytes2int(ret)
    command = str(ser.read(1))
    #print("getData: command = " + str(command) + " data length = " + str(dataLength))
    nCmdBytes = bytes2int(ser.read(1))
    nPadding = 3 - dataLength%3
    if nPadding == 3: nPadding = 0
    dataLength = dataLength - nCmdBytes
    cmdDataBytes = []
    for i in range(nCmdBytes):
        ret = ser.read(1)
        cmdDataBytes.append(ret)
        #print("getData: command byte " + str(i) + ": " + str(ret))
    dataBytes = []
    for i in range(dataLength):
        ret = ser.read(1)
        dataBytes.append(ret)
        #print("getData: data byte " + str(i) + ": " + str(ret))
    for i in range(nPadding):
        ret = ser.read(1)
        #print("getData: padding byte " + str(i) + ": " + str(ret))
    trailer = ser.read(3)
    #print("getData: trailing bytes: " + str(trailer))
    if trailer != b'\xFF\x00\xFF':
        print("getData: invalid trailer returned: " + str(trailer))
    #print("getData: command=" + str(command) + " # cmdDataBytes=" + str(len(cmdDataBytes)) + " # dataBytes=" + str(len(dataBytes)))
    return command,cmdDataBytes,dataBytes

# Retrieve the data for a short data packet coming from the PSOC (<= 3 bytes)
# This is no longer used, because of the addition of the command echo to the returning data
def getShortData(address, nBytes):
    ret = b''
    for i in range(36):  #Sometimes the read starts with blank bytes, so search for the header
        ret = ser.read(1)
        #print("getShortData: i= " + str(i) + " ret = " + str(ret))
        if ret == b'\xDC':
            print("getShortData: wrong header 'DC' found, expected 'DB'")
            break
        if ret == b'\xDB': break
    if ret != b'\xDB':
        print("getShortData: failed to find the header 'DB' for a short data return")
        return b''
    ret = ser.read(2)
    #print("getShortData: remainder of header = " + str(ret))
    if ret != b'\x00\xFF':
        print("getShortData: invalid header returned: b'\\xDB' " + str(ret))
    if nBytes >= 3:
        ret = ser.read(3)
    elif nBytes == 2:
        ret = ser.read(2)
        #print("getShortData: two bytes of data = " + str(ret))
        extra = ser.read(1)
        #print("getShortData: extra byte = " + str(extra))
    else:
        ret = ser.read(1)
        ser.read(2)
    trailer = ser.read(3)
    if trailer != b'\xFF\x00\xFF':
        print("getShortData: invalid trailer returned: " + str(trailer))
    return ret

def getLyrTrgCnt(FPGA):
    print("getLyrTrgCnt: getting the trigger count from tracker layer " + str(FPGA))
    cmdHeader = mkCmdHdr(3, 0x10, addrEvnt)
    ser.write(cmdHeader)
    data1 = mkDataByte(FPGA, addrEvnt, 1)
    ser.write(data1)
    data2 = mkDataByte(0x6C, addrEvnt, 2)
    ser.write(data2)
    data3 = mkDataByte(0, addrEvnt, 3)
    ser.write(data3)
    time.sleep(1.5)
    cmdHeader = mkCmdHdr(3, 0x10, addrEvnt)
    ser.write(cmdHeader)
    data1 = mkDataByte(FPGA, addrEvnt, 1)
    ser.write(data1)
    data2 = mkDataByte(0x6D, addrEvnt, 2)
    ser.write(data2)
    data3 = mkDataByte(0, addrEvnt, 3)
    ser.write(data3)
    time.sleep(0.1)
    rate = bytes2int(getTkrHousekeeping()[6])
    print("getLyrTrgCnt: the trigger rate for layer " + str(FPGA) + " is " + str(rate) + " Hz")

def loadEventPSOCrtc():
    print("Loading the RTC setting from the main PSOC to the event PSOC")
    cmdHeader = mkCmdHdr(0, 0x32, addrMain)
    ser.write(cmdHeader)
    #time.sleep(0.1)
    #ret = ser.read(9)
    #print("loadEventPSOCrtc: command = " + str(ret))
    #for i in range(10):
    #    ret = ser.read(9)
    #    print("loadEvenPSOCrtc: data " + str(i) + " is " + str(ret))

def LED2(onOFF, PSOCaddress):
    cmdHeader = mkCmdHdr(1, 0x06, PSOCaddress)
    ser.write(cmdHeader)
    if onOFF == "on": data1 = mkDataByte(1, PSOCaddress, 1)
    else: data1 = mkDataByte(0, PSOCaddress, 1)
    ser.write(data1)
    print("LED2: turning LED number 2 " + onOFF + " for PSOC address " + str(PSOCaddress))
    #ret = ser.read(9)
    #print("LED2: command sent to PSOC " + str(PSOCaddress) + " is " + str(cmdHeader)) 
    #if PSOCaddress == 10: print("LED2: command made in main PSOC = " + str(ret))
    
# Reset the logic and counters
def logicReset(PSOCaddress):
    cmdHeader = mkCmdHdr(0, 0x38, PSOCaddress)
    ser.write(cmdHeader)
    cmd,cmdData,dataBytes = getData()
    count = bytes2int(dataBytes[0])*65536 + bytes2int(dataBytes[1])*256 + bytes2int(dataBytes[2])
    print("logicReset: the logic of PSOC " + str(PSOCaddress) + " was reset at clkCnt= " + str(count))
        
# Set the trigger prescale registers
def setTriggerPrescale(whichOne, count):
    if (whichOne == "Tracker"):
        ID = 1
    elif (whichOne == "PMT"):
        ID = 2
    else:
        print("setTriggerPrescale: unrecognized trigger type " + whichOne)
        return
    cmdHeader = mkCmdHdr(2, 0x39, addrEvnt)
    ser.write(cmdHeader)
    data1 = mkDataByte(ID, addrEvnt, 1)
    ser.write(data1)
    data2 = mkDataByte(count, addrEvnt, 2)
    ser.write(data2)

def setTriggerWindow(count):
    cmdHeader = mkCmdHdr(1, 0x3A, addrEvnt)
    ser.write(cmdHeader)
    data1 = mkDataByte(count, addrEvnt, 1)
    ser.write(data1)
    print("setTriggerWindow: setting the trigger window to " + str(count) + " counts")

def enableTrigger():
    cmdHeader = mkCmdHdr(1, 0x3B, addrEvnt)
    ser.write(cmdHeader)
    data1 = mkDataByte(1, addrEvnt, 1)
    ser.write(data1)
    print("Enabling the trigger now")
    
def disableTrigger():
    cmdHeader = mkCmdHdr(1, 0x3B, addrEvnt)
    ser.write(cmdHeader)
    data1 = mkDataByte(0, addrEvnt, 1)
    ser.write(data1)
    print("Disabling the trigger now")
    
def resetTrackerLogic():
    cmdHeader = mkCmdHdr(0, 0x47, addrEvnt)
    ser.write(cmdHeader)
    print("Resetting the state machines on all Tracker boards")

def tkrCalibrateFPGAstart(FPGAaddress):
    print("tkrCalibrateFPGAstart: starting the input timing delay calibration for FPGA " + str(FPGAaddress))
    cmdHeader = mkCmdHdr(3, 0x10, addrEvnt)
    ser.write(cmdHeader)
    data1 = mkDataByte(FPGAaddress, addrEvnt, 1)
    ser.write(data1)
    data2 = mkDataByte(0x81, addrEvnt, 2)
    ser.write(data2)
    data3 = mkDataByte(0x00, addrEvnt, 3)
    ser.write(data3)
    time.sleep(0.1)
    echo = getTkrEcho()
    if (str(binascii.hexlify(echo)) != "b'81'"):
        print("tkrCalibrateFPGAstart: incorrect echo received (" + str(binascii.hexlify(echo)) + "), should be b'81'")   

def tkrFPGAtimingReset(FPGAaddress):
    print("tkrFPGAtimingReset: resetting the input timing delay to center for FPGA " + str(FPGAaddress))
    cmdHeader = mkCmdHdr(3, 0x10, addrEvnt)
    ser.write(cmdHeader)
    data1 = mkDataByte(FPGAaddress, addrEvnt, 1)
    ser.write(data1)
    data2 = mkDataByte(0x82, addrEvnt, 2)
    ser.write(data2)
    data3 = mkDataByte(0x00, addrEvnt, 3)
    ser.write(data3)
    time.sleep(0.1)
    echo = getTkrEcho()
    if (str(binascii.hexlify(echo)) != "b'82'"):
        print("tkrFPGAtimingReset: incorrect echo received (" + str(binascii.hexlify(echo)) + "), should be b'82'")  

def tkrFPGAtimingIncrement(sense):
    inc = 99
    if sense == "up":
        inc = 1
    elif sense == "down":
        inc = 0
    else:
        print("tkrFPGAtimingIncrement: the argument must be 'up' or 'down'")
        return
    print("tkrFPGAtimingIncrement: incrementing " + sense + " the input timing delay for FPGA " + str(FPGAaddress))
    cmdHeader = mkCmdHdr(4, 0x10, addrEvnt)
    ser.write(cmdHeader)
    data1 = mkDataByte(FPGAaddress, addrEvnt, 1)
    ser.write(data1)
    data2 = mkDataByte(0x83, addrEvnt, 2)
    ser.write(data2)
    data3 = mkDataByte(0x01, addrEvnt, 3)
    ser.write(data3)
    data4 = mkDataByte(inc, addrEvnt, 4)
    ser.write(data4)
    time.sleep(0.1)
    echo = getTkrEcho()
    if (str(binascii.hexlify(echo)) != "b'83'"):
        print("tkrFPGAtimingIncrement: incorrect echo received (" + str(binascii.hexlify(echo)) + "), should be b'83'")  

def calibrateAllFPGAinputTiming():
    print("Start calibrating the FPGA input timing delays on all boards")
    cmdHeader = mkCmdHdr(1, 0x48, addrEvnt)
    ser.write(cmdHeader)
    data1 = mkDataByte(8, addrEvnt, 1)
    ser.write(data1)
    time.sleep(2)
    print("Done with calibrating the FPGA input timing delays.")
    
def calibrateFPGAinputTiming(FPGAaddress):
    print("Start calibrating the FPGA input timing delays on FPGA " + str(FPGAaddress))
    cmdHeader = mkCmdHdr(1, 0x48, addrEvnt)
    ser.write(cmdHeader)
    data1 = mkDataByte(FPGAaddress, addrEvnt, 1)
    ser.write(data1)
    time.sleep(.2)
    #tkrCalibrateFPGAstart(FPGAaddress)
    #nIterations = 2
    #for chip in range(12):
    #    if FPGAaddress == 7 and chip == 4: continue
    #    print("    read the configuration of chip " + str(chip) + " " + str(nIterations) + " times, to calibrate the input timing")
    #    for iter in range(nIterations): tkrGetASICconfig(FPGAaddress, chip, True)
    #tkrFPGAtimingReset(FPGAaddress)
    print("Done with calibrating the FPGA input timing delays on FPGA " + str(FPGAaddress))

# -------------------------------------- ASIC Header --------------------------------

def parseASICHeader(bitString):
  return {
  "overflowBit": getChipOverflowBit(bitString), 
  "numberOfClusters": getChipNumberOfClusters(bitString),
  "errorBit": getChipErrorBit(bitString),
  "parityErrorBit": getChipParityErrorBit(bitString),
  "address": getChipDataAddress(bitString)
  }

def getChipOverflowBit(bitString):
  return bitString[0]
  
def getChipNumberOfClusters(bitString):
  return int(bitString[2:6], 2)
  
def getChipErrorBit(bitString): # takes ASIC header
  return bitString[6]
  
def getChipParityErrorBit(bitString):
  return bitString[7]
  
def getChipDataAddress(bitString): #returns a string address, map to strips
  return bitString[8:12]
  
# ------------------------------------------------------------------------------------

def CRC6(bitString): # The key is 1'100101
  divisor = "1100101"
  result = bitString 
  for i in range(len(result) - len(divisor)+1):
    #print result#result[0:(len(result)-len(divisor)+1)] , result[(len(result)-len(divisor)+1):]
    if (result[i] == "1"):
      for j in range(len(divisor)):
          if (result[i+j] == divisor[j]):
            result = result[0:i+j] + "0" + result[i+j+1:len(result)]
          else:
            result = result[0:i+j] + "1" + result[i+j+1:len(result)]
    #print " "*i+divisor
  return result[len(result)-6:]
  
def ParseASIChitList(bitString, verbose):
  pointer = 0    
  firstStripChip = [] 
  Hits = []
  if bitString == "":
    print("    Error: ASIC hit list is empty")
    return [-1,0]
  if bitString[pointer:pointer+8] != "11100111": 
    print("    Error: ASIC hit list " + bitString[pointer:pointer+8] + "... does not begin with 11100111")
    return [-2,0]
  else:
    rc = 0
    pointer = pointer + 9
    FPGAaddress = int(bitString[pointer:pointer+7],2)
    if verbose: print("      ASIC hit list for FPGA address " + str(FPGAaddress))
    pointer = pointer + 7
    FPGAheader = bitString[pointer:pointer+12]
    pointer = pointer + 12
    numberOfChips = int(FPGAheader[8:12],2)
    if verbose: print("          Event tag= " + str(int(FPGAheader[0:7],2)) + " Error flag= " + FPGAheader[7] + " Number of chips= " + str(numberOfChips))
    nHits = 0
    if (numberOfChips != 0):
      for chip in range(numberOfChips):
        if len(bitString) < pointer + 12: continue
        asicHead=parseASICHeader(bitString[pointer:pointer+12])
        numberOfClusters = asicHead["numberOfClusters"]
        nHits = nHits + numberOfClusters
        chipNum= int(asicHead["address"],2)
        if chipNum>12:
            rc = rc + 1
            print("    Error: Chip number " + str(chipNum) + " > 12")
        if verbose:
            print("          Chip {:d}: {:d} clusters, Overflow={:s}, Error={:s}, Parity error={:s}".format(chipNum,numberOfClusters,asicHead["overflowBit"],asicHead["errorBit"],asicHead["parityErrorBit"]))
        firstStripList = printChipClusters(bitString[pointer:(pointer+12+numberOfClusters*12)], verbose)
        if firstStripList == []: rc = rc + 1
        for item in firstStripList:
            firstStripChip.append(64*(chipNum+1) - item)                 #append all the first strip hit, for each cluster, for each chip 
        pointer = pointer + 12 + numberOfClusters*12
    CRC = bitString[pointer:pointer+6]
    #if verbose: print("      CRC= " + CRC)
    newCRC = CRC6('1'+bitString[0:pointer])    # The FPGA CRC calculation included the start bit that was later suppressed.
    #if verbose: print("      CRC= " + newCRC)
    if CRC != newCRC: 
      rc = rc + 1
      print("    CRC mismatch: received " + CRC + " and calculated " + newCRC)
    if bitString[pointer+6:pointer+8] != "11": 
      rc = rc + 1
      print("    Error: the trailing '11' bits are missing")
    return [rc,FPGAaddress,firstStripChip]

def printChipClusters(bitString, verbose): # takes a chip header and following clusters
  firstStripList = []                        #list of all the first strip hit list, to be appended over each cluster and each chip hit
  if bitString == "":
    if verbose: print("    Error:      Empty cluster list. . .")
    return firstStripList
  pointer = 12
  nclust = getChipNumberOfClusters(bitString)
  if len(bitString) != 12 + 12*nclust:
    print("    Error:       Wrong length cluster list. " + str(len(bitString)) + " bits for " + str(nclust) + " clusters.")
    return firstStripList
  for cluster in range(nclust):
    firstStrip = getChipFirstStrip(bitString[(pointer):(pointer+12)])
    ClusterWidth = getChipClusterWidth(bitString[pointer:pointer+12])
    clusterLoc = firstStrip + 0.5 + (ClusterWidth-1.0)/2.
    if verbose: print("              Cluster width={:d}   First strip={:d}".format(ClusterWidth,firstStrip))
    firstStripList.append(clusterLoc)
    pointer = 12 + pointer
  return  firstStripList

def getChipClusterWidth(bitString): #
  return int(bitString[0:6],2) + 1
  
def getChipFirstStrip(bitString):
  return int(bitString[6:12], 2)

# Load 2 bytes into an i2c register
def tkrLoadi2cReg(FPGA,i2cAddress,regID,byte1,byte2):
  address = addrEvnt
  cmdHeader = mkCmdHdr(7, 0x10, address)
  ser.write(cmdHeader)
  data1 = mkDataByte(FPGA, address, 1)
  ser.write(data1)
  data2 = mkDataByte(0x45, address, 2)
  ser.write(data2)
  data3 = mkDataByte(0x04, address, 3)
  ser.write(data3)
  data4 = mkDataByte(i2cAddress, address, 4)
  ser.write(data4)
  data5 = mkDataByte(regID, address, 5)
  ser.write(data5)  
  data6 = mkDataByte(byte1, address, 6)
  ser.write(data6) 
  data7 = mkDataByte(byte2, address, 7)
  ser.write(data7) 
  time.sleep(0.1)
  echo = getTkrEcho()
  if (str(binascii.hexlify(echo)) != "b'45'"):
      print("tkrLoadi2cReg: incorrect echo received (" + str(binascii.hexlify(echo)) + "), should be b'45'") 

# Read 2 bytes from an i2c register. In general the pointer register has to be set first
def tkrReadi2cReg(FPGA,i2cAddress):
  address = addrEvnt
  cmdHeader = mkCmdHdr(4, 0x10, address)
  ser.write(cmdHeader)
  data1 = mkDataByte(FPGA, address, 1)
  ser.write(data1)
  data2 = mkDataByte(0x46, address, 2)
  ser.write(data2)
  data3 = mkDataByte(0x01, address, 3)
  ser.write(data3)
  data4 = mkDataByte(i2cAddress, address, 4)
  ser.write(data4)
  time.sleep(0.1)
  cmd,cmdData,dataBytes = getData()  
  result = getBinaryString(dataBytes[1:3])
  return result

def tkrGetBusVoltage(FPGA, item):
  #print("Reading the bus voltage for supply " + item + " on board " + str(FPGA))

  i2cAddress = i2cAddresses[item]
  tkrLoadi2cReg(FPGA, i2cAddress, 0x02, 0x00, 0x00) #Setting the pointer register to 2 for bus voltage
 
  response = tkrReadi2cReg(FPGA, i2cAddress)

  intResponse = int(response,2)
  busVoltage = 1.25*intResponse/1000.
  print("  Bus voltage for " + item + " is " + str(busVoltage) + " volts on board " + str(FPGA))

  return busVoltage

def tkrGetShuntCurrent(FPGA, item):
  #print("Reading the shunt voltage for supply " + item + " on board " + str(FPGA))
  i2cAddress = i2cAddresses[item]
  tkrLoadi2cReg(FPGA, i2cAddress, 0x01, 0x00, 0x00) #Setting the pointer register to 1 for shunt voltage
  
  response = tkrReadi2cReg(FPGA, i2cAddress)
  intResponse = int(response,2)

  shuntVoltage = 2.5*intResponse/1000000.
  if item == 'bias100': R=100.
  else: R=0.03
  shuntCurrent = shuntVoltage*1000./R
  if item == 'bias100':
    V = shuntVoltage * 1000.
    I = shuntCurrent * 1000.
    print("  Shunt voltage for " + item + " = " + str(V) + " mV; Shunt current = " + str(I) + " microamps for board " + str(FPGA))
  else: 
    print("  Shunt voltage for " + item + " = " + str(shuntVoltage) + " mV; Shunt current = " + str(shuntCurrent) + " microamps for board " + str(FPGA))
  return shuntVoltage  

def tkrGetTemperature(FPGA):
  #print("tkrGetTemperature: reading the temperature on board " + str(FPGA))
  address = addrEvnt
  
  i2cAddress = i2cAddresses['temp']
  # Set config reg to 01100000,  the two 1's set the resolution to high
  tkrLoadi2cReg(FPGA,i2cAddress,0x01,0x60,0x00)

  # Set the i2c pointer register to x00 for temperature
  tkrLoadi2cReg(FPGA,i2cAddress,0x00,0x00,0x00)

  # Read the register
  result = tkrReadi2cReg(FPGA,i2cAddress)
  #print("tkrGetTemperature: result= " + result)
  Temperature = BitArray(bin=result)
  Tcelsius = (0.25/4.0)*(Temperature.int/16.)
  print("tkrGetTemperature: temperature for tracker board " + str(FPGA) + " is " + str(Tcelsius) + " degrees Celsius")
  
  # Reset the chip
  tkrLoadi2cReg(FPGA,i2cAddress,0x01,0x61,0x00)
  return Tcelsius

def sendTkrCalStrobe(FPGA, trgDelay, trgTag, verbose):
    cmdHeader = mkCmdHdr(3, 0x42, addrEvnt)
    ser.write(cmdHeader)
    data1 = mkDataByte(FPGA, addrEvnt, 1)
    ser.write(data1)
    data2 = mkDataByte(trgDelay, addrEvnt, 2)
    ser.write(data2)
    data3 = mkDataByte(trgTag, addrEvnt, 3)
    ser.write(data3)
    if verbose: print("sendTkrCalStrobe: calibration strobe sent to FPGA " + str(FPGA) + " for trigger tag " + str(trgTag) + " and delay " + str(trgDelay))
    time.sleep(0.01)
    nBytes = 9
    if verbose: print("sendTkrCalStrobe: expecting " + str(nBytes) + " bytes coming back from the tracker.")

    command,cmdDataBytes,byteList = getData()
    
    if (len(byteList) != 9): print("sendTkrCalStrobe: wrong number " + str(len(bytesList)) + " of bytes returned")
    i=0
    if verbose:
        for byte in byteList:   
            print("  Byte " + str(i) + " is " + str(byte.hex()))
            i=i+1
    theStuff = getBinaryString(byteList[0:9])
    if verbose: print("Bits returned = " + theStuff)
    fpgaBack = (bytes2int(byteList[0]) & 0x38)>>3
    if fpgaBack != FPGA: print("sendTkrCalStrobe: wrong FPGA address returned: " + str(fpgaBack))
    if theStuff[5:17] != "111111100001": print("sendTkrCalStrobe: wrong first pattern received")
    if theStuff[17:29] != "010011001111": print("sendTkrCalStrobe: wrong second pattern received")
    if verbose:
        print("Pat1= " + theStuff[5:17])
        print("Pat2= " + theStuff[17:29])
        print("t0  = " + theStuff[29:41])
        print("ToT = " + theStuff[41:53])
        print("hits= " + theStuff[53:65])
    return theStuff[53:65]

# Read back tracker calibration data after executing a calibration strobe
# The trigger tag should match that given in the strobe command.
def readCalEvent(trgTag, verbose):
    cmdHeader = mkCmdHdr(1, 0x43, addrEvnt)
    ser.write(cmdHeader)
    data1 = mkDataByte(trgTag, addrEvnt, 1)
    ser.write(data1)
    if verbose: print("readCalEvent: reading back calibration strobe data for tag " + str(trgTag))
    # Wait for an event to show up
 
    command,cmdDataBytes,dataList = getData()
	
    iPtr = 4
    numBoards = bytes2int(dataList[iPtr])
    if numBoards != 1: print("readCalEvent: wrong number of boards " + str(numBoards) + " in calibration event")
    iPtr = iPtr + 1
    brdNum = bytes2int(dataList[iPtr])
    iPtr = iPtr + 1
    nBytes = bytes2int(dataList[iPtr])
    iPtr = iPtr + 1
    print(" Hit list from tracker board " + str(brdNum) + " with " + str(nBytes) + " bytes:")
    hitList = []
    for hit in range(nBytes):
        #print("                      " + str(hit) + "  " + hex(dataList[iPtr]))
        hitList.append(dataList[iPtr])
        iPtr = iPtr + 1
    print("           Hit list= " + getBinaryString(hitList))
    if verbose: rc = ParseASIChitList(getBinaryString(hitList),True)[0]
    return hitList
            
# Execute a run for a specified number of events to be acquired
def limitedRun(runNumber, numEvnts, readTracker = True):
    cmdHeader = mkCmdHdr(3, 0x3C, addrEvnt)
    ser.write(cmdHeader)
    data1 = mkDataByte(runNumber>>8, addrEvnt, 1)
    ser.write(data1)
    data2 = mkDataByte(runNumber & 0x00FF, addrEvnt, 2)
    ser.write(data2)
    doTkr = 0
    if readTracker: doTkr = 1
    data3 = mkDataByte(doTkr, addrEvnt, 3)
    ser.write(data3)
    
    nToPlot = 0
    verbose = True
    outputEvents = True;
    print("limitedRun: starting run number " + str(runNumber) + " for " + str(numEvnts) + " events")
    if not readTracker: print("            The tracking detector will not be read out")
    f = open("nTuple_run" + str(runNumber) + ".txt", "w")
    if outputEvents:
        f2 = open("dataOutput_run" + str(runNumber) + ".txt", "w")
        f2.write("Starting run " + str(runNumber) + " on " + time.strftime("%c") + "\n") 
    print("limitedRun: trigger enable status = " + str(triggerEnableStatus()))
    time.sleep(0.1)
    pmtTrg1 = 0
    pmtTrg2 = 0
    tkrTrg0 = 0
    tkrTrg1 = 0
    pmtGrd = 0
    ADCavg = [0.,0.,0.,0.,0.,0.]
    ADCavg2 = [0.,0.,0.,0.,0.,0.]
    TOFavg = 0.
    TOFavg2 = 0.
    startTime = time.time()
    nBadTkr = 0
    lastTime = 0
    timeSum = 0
    numHits = 0
    nPlotted = 0
    for event in range(numEvnts):
        # Wait for an event to show up
        cnt = 0
        while True:
            ret = ser.read(1)
            if cnt%1 == 0: #want to see all out of place bytes -B
                print("limitedRun " + str(cnt) + ": looking for start of event. Received byte " + str(ret))
            if ret == b'\xDC': break
            time.sleep(0.1)
            cnt = cnt + 1
        ret = ser.read(2)
        if ret != b'\x00\xFF':
            print("readCalEvent: bad header found: b'\\xdc' " + str(ret))
        print("limitedRun: reading event " + str(event) + " of run " + str(runNumber))
        ret = ser.read(1)
        nData = bytes2int(ret)
        ser.read(2)
        #ret = ser.read(3)
        #if ret != b'\xFF\x00\xFF':
        #    print("limitedRun: invalid trailer returned: " + str(ret))  
        R = nData % 3
        nPackets = int(nData/3)
        if (R != 0): nPackets = nPackets + 1
        dataList = []
        byteList = []
        if verbose: print("limitedRun: reading " + str(nData) + " data bytes in " + str(nPackets) + " packets")
        for i in range(nPackets):
            #ret = ser.read(3)
            #if ret != b'\xDC\x00\xFF':
            #    print("limitedRun: invalid header returned: " + str(ret))
            byte1 = ser.read()
            #if verbose: print("   Packet " + str(i) + ", byte 1 = " + str(bytes2int(byte1)) + " decimal, " + str(byte1.hex()) + " hex")
            dataList.append(bytes2int(byte1))
            byteList.append(byte1)
            byte2 = ser.read()
            #if verbose: print("   Packet " + str(i) + ", byte 2 = " + str(bytes2int(byte2)) + " decimal, " + str(byte2.hex()) + " hex")
            dataList.append(bytes2int(byte2))
            byteList.append(byte2)
            byte3 = ser.read()
            #if verbose: print("   Packet " + str(i) + ", byte 3 = " + str(bytes2int(byte3)) + " decimal, " + str(byte3.hex()) + " hex")
            dataList.append(bytes2int(byte3))
            byteList.append(byte3)
        ret = ser.read(3)
        if ret != b'\xFF\x00\xFF':
            print("limitedRun: invalid trailer returned: " + str(ret)) 
        run = dataList[4]*256 + dataList[5]
        trigger = dataList[6]*16777216 + dataList[7]*65536 + dataList[8]*256 + dataList[9]
        cntGo1 = dataList[14]*16777216 + dataList[15]*65536 + dataList[16]*256 + dataList[17]
        timeDate = dataList[18]*16777216 + dataList[19]*65536 + dataList[20]*256 + dataList[21]
        if verbose: print("   Trigger: " + str(trigger) + " accepted, " + str(cntGo1) + " generated.  Data List length = " + str(len(dataList)))
        timeStamp = dataList[10]*16777216 + dataList[11]*65536 + dataList[12]*256 + dataList[13]
        year = ((timeDate & 0x7C000000) >> 26) + 2000
        month = (timeDate & 0x03C00000) >> 22
        day = (timeDate & 0x003E0000) >> 17
        hour = (timeDate & 0x0001F000) >> 12
        minute = (timeDate & 0x00000FC0) >> 6
        second = (timeDate & 0x0000003F)
        deltaTime = timeStamp - lastTime
        deltaTimeSec = deltaTime * (1./200.)
        if event > 0:
            if verbose: print("    Time since the previous event = " + str(deltaTime) + " counts, or " + str(deltaTimeSec) + " seconds")
            timeSum += deltaTime
        lastTime = timeStamp
        T1 = dataList[23]*256 + dataList[24]
        T2 = dataList[25]*256 + dataList[26]
        T3 = dataList[27]*256 + dataList[28]
        T4 = dataList[29]*256 + dataList[30]
        G =  dataList[31]*256 + dataList[32]
        Ex = dataList[33]*256 + dataList[34]
        if verbose:
            print("        T1 ADC=" + str(T1))
            print("        T2 ADC=" + str(T2))
            print("        T3 ADC=" + str(T3))
            print("        T4 ADC=" + str(T4))
            print("         G ADC=" + str(G))
            print("        Ex ADC=" + str(Ex))
        nTOFA = dataList[41]
        nTOFB = dataList[42]
        dtmin = 10*np.int16(dataList[35]*256 + dataList[36])
        if verbose:
            print("        TimeStamp = " + str(timeStamp))
            print("        TOF=" + str(dtmin) + " Number A=" + str(nTOFA) + " Number B=" + str(nTOFB))
            print("        run=" + str(run) + "  trigger " + str(trigger))
        tofA = 10*(dataList[43]*256 + dataList[44])
        tofB = 10*(dataList[45]*256 + dataList[46])
        clkA = dataList[47]*256 + dataList[48]
        clkB = dataList[49]*256 + dataList[50]
        trgStatus = dataList[22]
        nTkrLyrs = dataList[51]
        rc = 0
        if verbose: 
            if month > 12 or month < 1: month = 1
            print("        Event time = " + str(hour) + ":" + str(minute) + ":" + str(second) + " on " + months[month] + " " + str(day) + ", " + str(year))
            print("        REF-A=" + str(tofA) + "  REF-B=" + str(tofB))
            print("        TOF clkA=" + str(clkA) + "  TOF clkB=" + str(clkB))
            print("        Trigger status = " + str(hex(trgStatus)))
            print("      Number of tracker layers read out = " + str(nTkrLyrs))
            iPtr = 52
            FPGAs = []
            stripHits = []
            for brd in range(nTkrLyrs):
                brdNum = dataList[iPtr]
                iPtr = iPtr + 1
                nBytes = dataList[iPtr]
                iPtr = iPtr + 1
                #print("           " + str(brd) + " Hit list from tracker board " + str(brdNum) + " with " + str(nBytes) + " bytes:")
                hitList = []
                for hit in range(nBytes):
                    #print("                      " + str(hit) + "  " + hex(dataList[iPtr]))
                    hitList.append(byteList[iPtr])
                    iPtr = iPtr + 1
                #print("           Hit list= " + getBinaryString(hitList))
                rc, FPGA, strips = ParseASIChitList(getBinaryString(hitList),True)
                if rc != 0: nBadTkr = nBadTkr + 1
                numHits = numHits + len(strips)
                FPGAs.append(FPGA)
                stripHits.append(strips)
            if nPlotted < nToPlot: 
                plotTkrEvnt(run, trigger, FPGAs, stripHits)
                nPlotted = nPlotted + 1
        if trgStatus & 0x01: pmtTrg1 = pmtTrg1 + 1
        if trgStatus & 0x02: pmtTrg2 = pmtTrg2 + 1
        if trgStatus & 0x04: tkrTrg0 = tkrTrg0 + 1
        if trgStatus & 0x08: tkrTrg1 = tkrTrg1 + 1
        if trgStatus & 0x10: pmtGrd = pmtGrd + 1
        strOut = '{} {} {} {} {} {} {} {} {} {} {} {} {} {}\n'.format(trigger, T1, T2, T3, T4, G, Ex, tofA, tofB, dtmin, nTOFA, nTOFB, deltaTime, rc)
        f.write(strOut)   
        TOFavg = TOFavg + float(dtmin)
        TOFavg2 = TOFavg2 + float(dtmin)*float(dtmin)
        ADCavg[0] = ADCavg[0] + T1
        ADCavg[1] = ADCavg[1] + T2
        ADCavg[2] = ADCavg[2] + T3
        ADCavg[3] = ADCavg[3] + T4
        ADCavg[4] = ADCavg[4] + G
        ADCavg[5] = ADCavg[5] + Ex
        ADCavg2[0] = ADCavg2[0] + T1*T1
        ADCavg2[1] = ADCavg2[1] + T2*T2
        ADCavg2[2] = ADCavg2[2] + T3*T3
        ADCavg2[3] = ADCavg2[3] + T4*T4
        ADCavg2[4] = ADCavg2[4] + G*G
        ADCavg2[5] = ADCavg2[5] + Ex*Ex
        # Output all of the data to an ASCII file
        if outputEvents:
            timeStr = str(hour) + ":" + str(minute) + ":" + str(second) + " on " + months[month] + " " + str(day) + ", " + str(year)
            f2.write("Event {:d}: {} {:s}   rc={}\n".format(trigger, timeStamp, timeStr, rc))
            f2.write("  ADC: {}, {}, {}, {}, {}\n".format(T1, T2, T3, T4, G))
            f2.write("  TOF: {}  nA={}  nB={}  refA={}  refB={}  clkA={}  clkB={} \n".format(dtmin, nTOFA, nTOFB, tofA, tofB, clkA, clkB))
            for lyr, hits in zip(FPGAs,stripHits):
                f2.write("    Lyr {}:".format(lyr))
                for strip in hits:
                    f2.write(" {} ".format(strip))
                f2.write("\n")

    endTime = time.time()
    runTime = endTime - startTime
    print("Elapsed time for the run = " + str(runTime) + " seconds")
    if outputEvents: f2.write("Elapsedtimefortherun: " + str(runTime) + " seconds\n")
    timeSum = timeSum/float(numEvnts - 1)
<<<<<<< HEAD
    timeSumSec = timeSum*(1./200.)
    print("Average time between event time stamps = " + str(timeSum) + " counts = " + str(timeSumSec) + " seconds")
    
=======
    print("Average time between event time stamps = " + str(timeSum))
    if outputEvents: f2.write("Averagetimebetweeneventtimestamps: " + str(timeSum)+"\n")

>>>>>>> dc4bdac1
    # Tell the Event PSOC to stop the run
    cmdHeader = mkCmdHdr(0, 0x44, addrEvnt)
    ser.write(cmdHeader)
    nBytes = 8
    nPackets = 4
    print("limitedRun: EOR expecting " + str(nBytes) + " bytes coming back.")
    byteList = []
    for i in range(nPackets):
        if i == 0:
            while True:
                ret = ser.read(1) #changing to 1 byte instead of 3 -B
                
                print("limitedRun " + str(cnt) + ": looking for header. Received byte " + str(ret))
                if ret == b'\xDC': break
                time.sleep(0.1)
            ret = ser.read(2)
            if ret != b'\x00\xFF':
                print("bad header found: b'\\xdc' " + str(ret))
            # ret = ser.read(3)
            # if ret != b'\xDC\x00\xFF':
            #     print("limitedRun: invalid header returned: " + str(ret))
        byteList.append(ser.read())
        byteList.append(ser.read())
        byteList.append(ser.read())
    ret = ser.read(3)
    if ret != b'\xFF\x00\xFF':
        print("limitedRun: invalid trailer returned: " + str(ret))        
    if (bytes2int(byteList[0]) != nBytes): print("limitedRun: wrong number " + str(byteList[0].hex()) + " of bytes returned in EOR summary.")  
    go0 = bytes2int(byteList[3])
    go1 = bytes2int(byteList[4])
    go2 = bytes2int(byteList[5])
    go3 = bytes2int(byteList[6])
    cntGo1 = go0*16777216 + go1*65536 + go2*256 + go3

    go0 = bytes2int(byteList[7])
    go1 = bytes2int(byteList[8])
    go2 = bytes2int(byteList[9])
    go3 = bytes2int(byteList[10])
    cntGo = go0*16777216 + go1*65536 + go2*256 + go3
    
    Sigma = [0.,0.,0.,0.,0.,0.]
    TOFavg = TOFavg/float(numEvnts)
    TOFavg2 = TOFavg2/float(numEvnts)
    numHitsAvg = numHits/float(numEvnts)
    print("Average number of hits per event = " + str(numHitsAvg))
    if outputEvents: f2.write("Averagenumberofhitsperevent: " + str(numHitsAvg)+"\n")
    sigmaTOF = math.sqrt(TOFavg2 - TOFavg*TOFavg)
    for ch in range(6):
        ADCavg[ch] = ADCavg[ch]/float(numEvnts)
        ADCavg2[ch] = ADCavg2[ch]/float(numEvnts)
        Sigma[ch] = math.sqrt(ADCavg2[ch] - ADCavg[ch]*ADCavg[ch])
    f.close()
    print("Number of triggers generated = " + str(cntGo1))
    if outputEvents: f2.write("Numberoftriggersgenerated: " + str(cntGo1)+"\n")
    print("Number of triggers accepted = " + str(cntGo))
    if outputEvents: f2.write("Numberoftriggersaccepted: " + str(cntGo)+"\n")
    live = cntGo/float(cntGo1)
    print("Live time fraction = " + str(live))
    if outputEvents: f2.write("Livetimefraction: " + str(live)+"\n")
    print("Number of primary PMT triggers captured = " + str(pmtTrg1))
    if outputEvents: f2.write("NumberofprimaryPMTtriggerscaptured: " + str(pmtTrg1)+"\n")
    print("Number of secondary PMT triggers captured = " + str(pmtTrg2))
    if outputEvents: f2.write("NumberofsecondaryPMTtriggerscaptured: " + str(pmtTrg2)+"\n")
    print("Number of tracker-0 triggers captured = " + str(tkrTrg0))
    if outputEvents: f2.write("Numberoftracker-0triggerscaptured: " + str(tkrTrg0)+"\n")
    print("Number of tracker-1 triggers captured = " + str(tkrTrg1))
    if outputEvents: f2.write("Numberoftracker-1triggerscaptured: " + str(tkrTrg1)+"\n")
    print("Number of triggers with guard fired = " + str(pmtGrd))
    if outputEvents: f2.write("Numberoftriggerswithguardfired: " + str(pmtGrd)+"\n")
    print("Number of bad tracker events = " + str(nBadTkr))
    if outputEvents: f2.write("Numberofbadtrackerevents: " + str(nBadTkr)+"\n")
    if outputEvents: f2.close()
    return ADCavg, Sigma, TOFavg, sigmaTOF

def plotTkrEvnt(run, event, layers, hitList):
    f = open("plot_run" + str(run) + "_evt_" + str(event) + ".plt", "w")
    f.write("set title 'Event Number {:d}\n".format(event))
    f.write("set multiplot layout 1,2 rowsfirst\n")
    f.write("set xrange [0.:20.]\n")
    f.write("set yrange [0.:35.]\n")
    f.write("set xlabel 'X'\n")
    f.write("set ylabel 'Z'\n")
    f.write("$bending << EOD\n")
    for lyr, hits in zip(layers,hitList):
        if view[lyr] == "bending":
            for strip in hits:
                x = (strip-1)*0.0228
                f.write(" {:f} {:f}\n".format(x, lyrZ[lyr]+30.))
    f.write("EOD\n")
    f.write("plot $bending u 1:2 with points pt 7 ps 1\n")
    
    f.write("set xlabel 'Y'\n")
    f.write("$nonbending << EOD\n")
    for lyr, hits in zip(layers,hitList):
        if view[lyr] == "nonbending":
            for strip in hits:
                x = (strip-1)*0.0228
                f.write(" {:f} {:f}\n".format(x, lyrZ[lyr]+30.))
    f.write("EOD\n")
    f.write("plot $nonbending u 1:2 with points pt 7 ps 1\n")
    
    f.write("unset multiplot")
    f.close()
    
# Read the PMT channel counts
def getChannelCount(channel):
    PSOCaddress = addrEvnt;
    cmdHeader = mkCmdHdr(1, 0x37, PSOCaddress)
    ser.write(cmdHeader)
    data1 = mkDataByte(channel, PSOCaddress, 1)
    ser.write(data1)
    cmd,cmdData,dataBytes = getData()
	# The hardware counter period is 255, not 256, hence the 255 in this expression
    count = (bytes2int(dataBytes[0])*256 + bytes2int(dataBytes[1]))*255 + bytes2int(dataBytes[2])
    return count
    
# Read the PMT channel counts from end of run
def getEndOfRunChannelCount(channel):
    PSOCaddress = addrEvnt;
    cmdHeader = mkCmdHdr(1, 0x33, PSOCaddress)
    ser.write(cmdHeader)
    data1 = mkDataByte(channel, PSOCaddress, 1)
    ser.write(data1)
    cmd,cmdData,dataBytes = getData()
    count = (bytes2int(dataBytes[0])*256 + bytes2int(dataBytes[1]))*255 + bytes2int(dataBytes[2])
    return count

# Set up the Event PSOC trigger masks
def setTriggerMask(maskNumber, mask):
    PSOCaddress = addrEvnt
    if maskNumber != 1 and maskNumber != 2:
        print("setTriggerMask: the mask number must be 1 or 2")
        return
    cmdHeader = mkCmdHdr(2, 0x36, PSOCaddress)
    ser.write(cmdHeader)
    data1 = mkDataByte(maskNumber, PSOCaddress, 1)
    ser.write(data1)
    data2 = mkDataByte(mask, PSOCaddress, 2)
    ser.write(data2)
    
def getTriggerMask(maskNumber):
    PSOCaddress = addrEvnt
    if maskNumber != 1 and maskNumber != 2:
        print("getTriggerMask: the mask number must be 1 or 2")
        return
    cmdHeader = mkCmdHdr(1, 0x3E, PSOCaddress)
    ser.write(cmdHeader)
    data1 = mkDataByte(maskNumber, PSOCaddress, 1)
    ser.write(data1)
    cmd,cmdData,dataBytes = getData()
    mask = bytes2int(dataBytes[0])
    return mask
    
# Set where the event PSOC will send its data
def setOutputMode(mode):
    PSOCaddress = addrEvnt
    cmdHeader = mkCmdHdr(1, 0x30, PSOCaddress)
    ser.write(cmdHeader)
    if mode == "UART":
        imode = 1
    else: 
        imode = 0
    data1 = mkDataByte(imode, PSOCaddress, 1)
    ser.write(data1)    

# Set the threshold for the DAC of a PMT channel
def setPmtDAC(channel, value, address):
    if channel > 5 or channel < 1: return 1
    byte2 = (value & 0x0f00) >> 8
    byte1 = (value & 0x00FF) 
    if (channel < 5): nData = 2
    else: nData = 3  # Channel 5 has a 12-bit DAC
    cmdHeader = mkCmdHdr(nData, 0x01, address)
    #print("command =" + str(cmdHeader))
    ser.write(cmdHeader)
    data1 = mkDataByte(channel, address, 1)
    #print("1st data byte =" + str(data1))
    ser.write(data1)
    if (channel == 5):
        data2 = mkDataByte(byte2, address, 2)
        #print("2nd data byte =" + str(data2))
        ser.write(data2)
        data3 = mkDataByte(byte1, address, 3)
        #print("3rd data byte =" + str(data3))
    else:
        data3 = mkDataByte(byte1, address, 2)
        #print("2rd data byte =" + str(data3))
    ser.write(data3)   
    return 0

# Read back the current setting of a PMT DAC
def readPmtDAC(channel, address):
    if channel > 5 or channel < 1: return 999
    cmdHeader = mkCmdHdr(1, 0x02, address)
    ser.write(cmdHeader)
    data1 = mkDataByte(channel, address, 1)
    ser.write(data1)
    cmd,cmdData,dataBytes = getData()
    if (channel == 5):
        value = bytes2int(dataBytes[0])*256 + bytes2int(dataBytes[1])
    else:
        value = bytes2int(dataBytes[0])
    return value

def triggerEnableStatus():
    cmdHeader = mkCmdHdr(0, 0x3D, addrEvnt)
    ser.write(cmdHeader)
    cmd,cmdData,dataBytes = getData()
    return bytes2int(dataBytes[0])        

# Load a 12-bit DAC for the TOF threshold
def setTofDAC(channel, value, address):
    if channel > 2 or channel < 1: return 1
    byte2 = (value & 0x0F00) >> 8
    byte1 = (value & 0x00FF) 
    nData = 3  
    cmdHeader = mkCmdHdr(nData, 0x04, address)
    #print("command =" + str(cmdHeader))
    ser.write(cmdHeader)
    data1 = mkDataByte(channel, address, 1)
    #print("1st data byte =" + str(data1))
    ser.write(data1)
    data2 = mkDataByte(byte2, address, 2)
    #print("2nd data byte =" + str(data2))
    ser.write(data2)
    data3 = mkDataByte(byte1, address, 3)
    #print("3rd data byte =" + str(data3))
    ser.write(data3)   
    return 0

# Read back the current setting of a TOF 12-bit DAC
def readTofDAC(channel, address):
    if channel > 2 or channel < 1: return 999
    cmdHeader = mkCmdHdr(1, 0x05, address)
    #print("readTofDAC: cmdHeader = " + str(cmdHeader))
    ser.write(cmdHeader)
    data1 = mkDataByte(channel, address, 1)
    #print("readTofDAC: data = " + str(data1))
    ser.write(data1)
    time.sleep(0.1)
    cmd,cmdBytes,dataBytes = getData()
    value = bytes2int(dataBytes[0])*256 + bytes2int(dataBytes[1])
    #print("value="+str(value))
    return value

# Read the bus voltage from an INA226 chip
def readBusVoltage(i2cAddress, PSOCaddress):
    cmdHeader = mkCmdHdr(1, 0x20, PSOCaddress)
    ser.write(cmdHeader)
    data1 = mkDataByte(i2cAddress, PSOCaddress, 1)
    ser.write(data1)
    cmd,cmdData,dataBytes = getData()
    value = bytes2int(dataBytes[0])*256 + bytes2int(dataBytes[1])
    #print("value="+str(value))
    return (value * 1.25)/1000.

# Read the shunt voltage from an INA226 chip and calculate the current
def readCurrent(i2cAddress, address):
    cmdHeader = mkCmdHdr(1, 0x21, address)
    ser.write(cmdHeader)
    data1 = mkDataByte(i2cAddress, address, 1)
    ser.write(data1)
    cmd,cmdData,dataBytes = getData()
    value = bytes2int(dataBytes[0])*256 + bytes2int(dataBytes[1])
    #print("value="+str(value))
    return (value * 0.03)
    
# Read the board temperature
def readTemperature(address):
    cmdHeader = mkCmdHdr(0, 0x22, address)
    ser.write(cmdHeader)
    cmd,cmdData,dataBytes = getData()
    value = bytes2int(dataBytes[0] + dataBytes[1]) >> 4
    #print("value="+str(value))
    return (value*0.0625)

# Load a byte into any register of the Real-Time Clock
def loadRTCregister(regAddress, regValue, address):
    cmdHeader = mkCmdHdr(2, 0x24, address)
    ser.write(cmdHeader)
    data1 = mkDataByte(regAddress, address, 1)
    ser.write(data1)
    data2 = mkDataByte(regValue, address, 2)
    ser.write(data2)
    
# Load a byte into any register of the barometer chip
def loadBarometerReg(regAddress, regValue, PSOCaddress):    
    cmdHeader = mkCmdHdr(2, 0x27, PSOCaddress)
    ser.write(cmdHeader)
    data1 = mkDataByte(regAddress, PSOCaddress, 1)
    ser.write(data1)
    data2 = mkDataByte(regValue, PSOCaddress, 2)
    ser.write(data2)
    
# Read a byte from any register of the barometer chip
def readBarometerReg(regAddress, PSOCaddress):
    cmdHeader = mkCmdHdr(1, 0x26, PSOCaddress)
    ser.write(cmdHeader)
    data1 = mkDataByte(regAddress, PSOCaddress, 1)
    ser.write(data1)
    cmd,cmdData,dataBytes = getData()
    #print("readBarometerReg: byte = " + str(binascii.hexlify(byte1)))
    return bytes2int(dataBytes[0])
    
# Read a byte from any register of the Real-Time Clock
def readRTCregister(regAddress, PSOCaddress):
    cmdHeader = mkCmdHdr(1, 0x23, PSOCaddress)
    ser.write(cmdHeader)
    data1 = mkDataByte(regAddress, PSOCaddress, 1)
    ser.write(data1)
    cmd,cmdData,dataBytes = getData()
    #print("readRTCregister: byte = " + str(binascii.hexlify(dataBytes[0])))
    return dataBytes[0]

# Turn on or off the 3.6 MHz oscillator
def ctrlOsc(setting):
    if setting == 1:
        print("Turning the external clock oscillator on")
    elif setting == 0:
        print("Turning the external clock oscillator off")
      
    PSOCaddress = addrMain
    cmdHeader = mkCmdHdr(1, 0x30, PSOCaddress)
    ser.write(cmdHeader)
    data1 = mkDataByte(setting, PSOCaddress, 1)
    ser.write(data1)

# Pack two decimal digits into a byte
def createDec(number):
    ones = number%10
    tens = int(number/10)
    return (tens<<4 | ones)

# Set the i2c Real-Time Clock according to the current time and date
def setRTCtime(address):
    now = time.localtime()
    #print(now)
    c = 1<<7
    b = createDec(now.tm_sec) | c
    loadRTCregister(0x00, b, address)
    b = createDec(now.tm_min)
    loadRTCregister(0x01, b, address)
    b = createDec(now.tm_hour)
    loadRTCregister(0x02, b, address)
    batteryEnable = 1
    b = (batteryEnable<<3 | now.tm_wday) 
    loadRTCregister(0x03, b, address)
    b =  createDec(now.tm_mday)
    loadRTCregister(0x04, b, address)
    b = createDec(now.tm_mon)
    loadRTCregister(0x05, b, address)
    yr = now.tm_year%100
    b = createDec(yr)
    loadRTCregister(0x06, b, address)
    time.sleep(2)

# Set the PSOC internal Real-Time-Clock according to the current time and date
def setInternalRTC(address):
    now = time.localtime()
    print("setInternalRTC: " + str(now))
    cmdHeader = mkCmdHdr(10, 0x45, address)
    #print("command header x45 10 for address=" + str(address) + "  is " + str(cmdHeader))
    ser.write(cmdHeader)
    data1 = mkDataByte(now.tm_sec, address, 1)
    #print("data1 for " + str(now.tm_sec) + " is " + str(data1))
    ser.write(data1)
    data2 = mkDataByte(now.tm_min, address, 2)
    ser.write(data2)
    #print("data2=" + str(now.tm_min))
    data3 = mkDataByte(now.tm_hour, address, 3)
    ser.write(data3)
    data4 = mkDataByte(now.tm_wday+1, address, 4)
    ser.write(data4)
    data5 = mkDataByte(now.tm_mday, address, 5)
    ser.write(data5)
    dayOfYear = now.tm_yday
    data6 = mkDataByte(dayOfYear//256, address, 6)
    ser.write(data6)
    data7 = mkDataByte(dayOfYear%256, address, 7)
    ser.write(data7)
    data8 = mkDataByte(now.tm_mon, address, 8)
    #print("data8=" + str(now.tm_mon))
    ser.write(data8)
    year = now.tm_year
    #print("year=" + str(now.tm_year))
    data9 = mkDataByte(year//256, address, 9)
    ser.write(data9)
    data10 = mkDataByte(year%256, address, 10)
    ser.write(data10)
    time.sleep(2)
    
def getInternalRTC(address):
    cmdHeader = mkCmdHdr(0, 0x46, address)
    ser.write(cmdHeader)
    time.sleep(0.1)
    ret = b''
    for i in range(36):
        ret = ser.read(1)
        #print("getInternalRTC: incoming byte = " + str(ret))
        if ret == b'\xDC': break
    if ret != b'\xDC':
        print("getInternalRTC: no data header found")
        return
    ret = ser.read(2)
    if ret != b'\x00\xFF': 
        print("getInternalRTC: incorrect header returned: '\\xDC' " + str(ret)) 
    ret = ser.read(1)
    nData = bytes2int(ret)
    #print("getInternalRTC: expecting " + str(nData) + " bytes of data.")
    ser.read(2)
    #ret = ser.read(3)
    #if ret != b'\xFF\x00\xFF':
    #    print("getInternalRTC: invalid trailer returned: " + str(ret))
    nPackets = 4
    byteList = []
    for ipkt in range(nPackets):
        #ret = ser.read(3)
        #print(str(ret))
        #if ret != b'\xDC\x00\xFF': 
        #    print("getInternalRTC " + str(ipkt) + ": incorrect header returned: " + str(ret)) 
        byte = ser.read(1)
        #print(str(byte))
        byteList.append(bytes2int(byte))
        byte = ser.read(1)
        #print(str(byte))
        byteList.append(bytes2int(byte))
        byte = ser.read(1)
        #print(str(byte))
        byteList.append(bytes2int(byte))
    ret = ser.read(3)
    #print(str(ret))
    if ret != b'\xFF\x00\xFF':
        print("getInternalRTC " + str(ipkt) + ": invalid trailer returned: " + str(ret))

    #for i in range(10):
    #    print("    Byte " + str(i) + " is " + str(byteList[i]))    
    year = byteList[8]*256 + byteList[9]
    month = byteList[7]
    if month > 12: month = 1
    date = byteList[4]
    weekday = byteList[3] - 1  # internal RTC counts from 1 to 7
    if weekday > 6: weekday = 0
    hour = byteList[2]
    minute = byteList[1]
    second = byteList[0]
    print("The current RTC time is " + str(hour) + ":" + str(minute) + ":" + str(second) + ", " + days[weekday] + " " + months[month] + " " + str(date) + ", " + str(year))         
    
# Unpack 2 decimal digits from a byte
def dec2int(byte):
    ones = byte & 0x0F
    tens = (byte & 0xF0) >> 4
    return tens*10 + ones

# Set the main PSOC internal real time clock from the i2c RTC
def setInternalRTCfromI2C():
    cmdHeader = mkCmdHdr(0, 0x47, addrMain)
    ser.write(cmdHeader)
    print("setInternalRTCfromI2C: setting the internal Main PSOC RTC from the i2c RTC")
    time.sleep(2)

# Read and print out the current time date, from the onboard i2c-bus Real-Time-Clock
def readRTCtime(address):
    byte = readRTCregister(0x00, address)
    second = dec2int(bytes2int(byte) & 0x7F)
    #print("readRTCtime: seconds = " + str(second))
    byte = readRTCregister(0x01, address)
    minute = dec2int(bytes2int(byte) & 0x7F)
    #print("readRTCtime: minutes = " + str(minute))
    byte = readRTCregister(0x02, address)
    hour = dec2int(bytes2int(byte) & 0x3F)
    #print("readRTCtime: hours = " + str(hour))
    byte = readRTCregister(0x03, address)
    weekday = bytes2int(byte) & 0x07
    #print("readRTCtime: weekday = " + str(weekday))
    byte = readRTCregister(0x04, address)
    date = dec2int(bytes2int(byte) & 0x3F)
    #print("readRTCtime: date = " + str(date))
    byte = readRTCregister(0x05, address)
    month = dec2int(bytes2int(byte) & 0x1F)
    #print("readRTCtime: month = " + str(month))
    byte = readRTCregister(0x06, address)
    year = 2000 + dec2int(bytes2int(byte))
    #print("readRTCtime: year = " + str(year))
    print("The current i2c RTC time is " + str(hour) + ":" + str(minute) + ":" + str(second) + ", " + days[weekday] + " " + months[month] + " " + str(date) + ", " + str(year))

# Read back and print out all of the error codes stored up in the PSOC
def readErrors(address):
    cmdHeader = mkCmdHdr(0, 0x03, address)
    ser.write(cmdHeader)
    cmd,cmdData,dataBytes = getData()
    nData = len(dataBytes)
    if nData == 3 and bytes2int(dataBytes[0])==0:
        print("readErrors for PSOC address " + str(address) + ": no errors encountered.")
        return
    print("readErrors for PSOC address " + str(address) + ": number of data bytes = " + str(nData))           
    nPackets = int((nData-1)/3) + 1;
    for packet in range(nPackets):
        ret = dataBytes[packet*3]
        print("Error code returned to readErrors is " + str(bytes2int(ret)))  
        ret = dataBytes[packet*3+1]
        print("    First information byte = " + str(binascii.hexlify(ret)))
        ret = dataBytes[packet*3+2]
        print("    Second information byte = " + str(binascii.hexlify(ret)))

# Read back the voltage of the 5V supply on the backplane, digitized by the main PSOC Sigma-Delta ADC
def readBackplaneVoltage():
    address = addrMain
    cmdHeader = mkCmdHdr(0, 0x25, address)
    ser.write(cmdHeader)
    time.sleep(0.1)
    cmd,cmdData,dataBytes = getData()
    value = bytes2int(dataBytes[0])*256 + bytes2int(dataBytes[1])
    return value/1000.

# Read back the voltage of the watch battery (used by the RTC), digitized by the event PSOC Sigma-Delta ADC
# Don't use this. It is being eliminated in the new boards, as it drained the battery.
def readBatteryVoltage():
    cmdHeader = mkCmdHdr(0, 0x25, addrEvnt)
    ser.write(cmdHeader)
    time.sleep(0.1)
    cmd,cmdData,dataBytes = getData()
    value = bytes2int(dataBytes[0])*256 + bytes2int(dataBytes[1])
    print("readBatteryVoltage: result = " + str(value) + " mV")
    return value/1000.

def readNumTOF(address):
    cmdHeader = mkCmdHdr(0, 0x34, address)
    ser.write(cmdHeader)
    time.sleep(0.1)
    cmd,cmdData,dataBytes = getData()
    valueA = bytes2int(dataBytes[0])
    print("readNumTOF: channel-A TOF pointer = " + str(valueA))
    valueB = bytes2int(dataBytes[1])
    print("readNumTOF: channel-B TOF pointer = " + str(valueB))
    return [valueA, valueB]

def readSAR_ADC(address):
    cmdHeader = mkCmdHdr(0, 0x33, address)
    ser.write(cmdHeader)
    time.sleep(0.1)
    cmd,cmdData,dataBytes = getData()
    value = bytes2int(dataBytes[0])*256 + bytes2int(dataBytes[1])
    return value*3.3/4096.

def readAllTOFdata(address):
    cmdHeader = mkCmdHdr(0, 0x40, address)
    ser.write(cmdHeader)
    time.sleep(0.1)
    cmd,cmdData,dataBytes = getData()
    nA = bytes2int(dataBytes[0])
    print("readAllTOFdata: number of A-channel hits = " + str(nA))
    nB = bytes2int(dataBytes[1])     
    print("readAllTOFdata: number of B-channel hits = " + str(nB))
    b3 = bytes2int(dataBytes[2])
    print("readAllTOFdata: 3rd byte = " + str(b3))
    if (b3 == 2):
        print("    readAllTOFdata: the TOF data were truncated")
    ptr = 3
    for i in range(nA):
        refIdx = bytes2int(dataBytes[ptr])*256 + bytes2int(dataBytes[ptr+1])
        stp0 = bytes2int(dataBytes[ptr+2])       
        stop = stp0*256 + bytes2int(dataBytes[ptr+3])
        clkCnt = bytes2int(dataBytes[ptr+4])*256 + bytes2int(dataBytes[ptr+5])             
        timeA = refIdx*8333 + stop;
        print("    Channel A hit " + str(i) + ": ref=" + str(refIdx) + ", stop=" + str(stop) + ", time=" + str(timeA) + ",  clock count = " + str(clkCnt))
        ptr = ptr + 6
    for i in range(nB):
        refIdx = bytes2int(dataBytes[ptr])*256 + bytes2int(dataBytes[ptr+1])
        stp0 = bytes2int(dataBytes[ptr+2])       
        stop = stp0*256 + bytes2int(dataBytes[ptr+3])
        clkCnt = bytes2int(dataBytes[ptr+4])*256 + bytes2int(dataBytes[ptr+5])                 
        timeB = refIdx*8333 + stop;
        print("    Channel B hit " + str(i) + ": ref=" + str(refIdx) + ", stop=" + str(stop) + ": time=" + str(timeB) + ",  clock count = " + str(clkCnt))    
        ptr = ptr + 6
    print("     ")
            
def readTOFevent(address, channel):
    cmdHeader = mkCmdHdr(1, 0x35, address)
    ser.write(cmdHeader)
    data1 = mkDataByte(channel, address, 1)
    ser.write(data1)
    time.sleep(0.1)
    ret = ser.read(3)
    if ret != b'\xDC\x00\xFF':
        print("readTOFevent: invalid header returned: " + str(ret))
    ret = ser.read(1)
    print("    readTOFevent: number of data bytes = " + str(bytes2int(ret)))
    ret = ser.read(2)       
    #ret = ser.read(3)
    #if ret != b'\xFF\x00\xFF':
    #    print("readTOFevent: invalid trailer returned: " + str(ret))    
    #ret = ser.read(3)
    #if ret != b'\xDC\x00\xFF':
    #    print("readTOFevent: invalid header returned: " + str(ret))
    ref = bytes2int(ser.read(2))
    print("    readTOFevent: reference index = " + str(ref))
    ret = ser.read(1)       
    #ret = ser.read(3)
    #if ret != b'\xFF\x00\xFF':
    #    print("readTOFevent: invalid trailer returned: " + str(ret))
    #ret = ser.read(3)
    #if ret != b'\xDC\x00\xFF':
    #    print("readTOFevent: invalid header returned: " + str(ret))
    tim = bytes2int(ser.read(2))
    print("    readTOFevent: stop time = " + str(tim))
    ret = ser.read(1)       
    #ret = ser.read(3)
    #if ret != b'\xFF\x00\xFF':
    #    print("readTOFevent: invalid trailer returned: " + str(ret))
    #ret = ser.read(3)
    #if ret != b'\xDC\x00\xFF':
    #    print("readTOFevent: invalid header returned: " + str(ret))
    clk = bytes2int(ser.read(2))
    print("    readTOFevent: clock count = " + str(clk))
    idx = bytes2int(ser.read(1))
    print("    readTOFevent: number = " + str(idx)) 
    ret = ser.read(3)
    if ret != b'\xFF\x00\xFF':
        print("readTOFevent: invalid trailer returned: " + str(ret))   
    return 10*(ref*8333 + tim)      

# Read back the full configuration of the time-of-flight chip
def readTofConfig():
    address = addrEvnt
    cmdHeader = mkCmdHdr(0, 0x0E, address)
    ser.write(cmdHeader)
    time.sleep(0.1)
    cmd,cmdData,dataBytes = getData()
    for i in range(len(dataBytes)):
        ret = dataBytes[i]
        print("Byte "+str(i)+" returned by SPI from the TOF chip config reg: " + str(binascii.hexlify(ret)))  

# Receive and check the echo from a tracker command
def getTkrEcho():
    cmd,cmdData,dataBytes = getData()
    cmdCount = bytes2int(dataBytes[0])*256 + bytes2int(dataBytes[1])
    #print("getTkrEcho: command count = " + str(cmdCount))
    cmdCode = dataBytes[2]
    #print("getTkrEcho: command code = " + str(binascii.hexlify(cmdCode)))
    return cmdCode

def tkrFPGAreset(FPGA):
    address = addrEvnt
    print("Resetting FPGA " + str(FPGA))
    cmdHeader = mkCmdHdr(3, 0x10, address)
    #print("cmdHeader = " + str(binascii.hexlify(cmdHeader)))
    ser.write(cmdHeader)
    data1 = mkDataByte(FPGA, address, 1)
    #print("data1 = " + str(binascii.hexlify(data1)))
    ser.write(data1)
    data2 = mkDataByte(0x04, address, 2)
    #print("data2 = " + str(binascii.hexlify(data2)))
    ser.write(data2)
    data3 = mkDataByte(0x00, address, 3)
    ser.write(data3)
    time.sleep(0.1)
    echo = getTkrEcho()
    if (str(binascii.hexlify(echo)) != "b'04'"):
        print("tkrFPGAreset: incorrect echo received (" + str(binascii.hexlify(echo)) + "), should be b'04'")   
        
# Reset to default the tracker configuration in a given FPGA
def tkrConfigReset(FPGA):
    address = addrEvnt
    print("Resetting the configuration of FPGA " + str(FPGA))
    cmdHeader = mkCmdHdr(3, 0x10, address)
    #print("cmdHeader = " + str(binascii.hexlify(cmdHeader)))
    ser.write(cmdHeader)
    data1 = mkDataByte(FPGA, address, 1)
    #print("data1 = " + str(binascii.hexlify(data1)))
    ser.write(data1)
    data2 = mkDataByte(0x03, address, 2)
    #print("data2 = " + str(binascii.hexlify(data2)))
    ser.write(data2)
    data3 = mkDataByte(0x00, address, 3)
    ser.write(data3)
    time.sleep(0.1)
    echo = getTkrEcho()
    if (str(binascii.hexlify(echo)) != "b'03'"):
        print("tkrConfigReset: incorrect echo received (" + str(binascii.hexlify(echo)) + "), should be b'03'")   

# Hard reset of ASICs on all tracker boards. Use address 31 = 0x1F to reset all ASICs.
def tkrAsicHardReset(ASICaddress):
    address = addrEvnt
    print("Hard resetting the ASICs for address " + str(ASICaddress))
    cmdHeader = mkCmdHdr(4, 0x10, address)
    ser.write(cmdHeader)
    data1 = mkDataByte(0, address, 1)
    ser.write(data1)
    data2 = mkDataByte(0x05, address, 2)
    ser.write(data2)
    data3 = mkDataByte(0x01, address, 3)
    ser.write(data3)
    data4 = mkDataByte(ASICaddress, address, 4)
    ser.write(data4)
    time.sleep(0.1)
    echo = getTkrEcho()
    if (str(binascii.hexlify(echo)) != "b'05'"):
        print("tkrConfigReset: incorrect echo received (" + str(binascii.hexlify(echo)) + "), should be b'05'")   

def tkrLogicReset(FPGAaddress):
    print("tkrLogicReset: resetting the state machines in FPGA " + str(FPGAaddress))
    cmdHeader = mkCmdHdr(3, 0x10, addrEvnt)
    ser.write(cmdHeader)
    data1 = mkDataByte(FPGAaddress, addrEvnt, 1)
    ser.write(data1)
    data2 = mkDataByte(0x04, addrEvnt, 2)
    ser.write(data2)
    data3 = mkDataByte(0x00, addrEvnt, 3)
    ser.write(data3)
    time.sleep(0.1)
    echo = getTkrEcho()
    if (str(binascii.hexlify(echo)) != "b'04'"):
        print("tkrLogicReset: incorrect echo received (" + str(binascii.hexlify(echo)) + "), should be b'04'")   

# Hard reset of ASICs on all tracker boards. Use address 31 = 0x1F to reset all ASICs.
def tkrAsicSoftReset(ASICaddress):
    address = addrEvnt
    print("Soft resetting the ASICs for address " + str(ASICaddress))
    cmdHeader = mkCmdHdr(4, 0x10, address)
    ser.write(cmdHeader)
    data1 = mkDataByte(0, address, 1)
    ser.write(data1)
    data2 = mkDataByte(0x0c, address, 2)
    ser.write(data2)
    data3 = mkDataByte(0x01, address, 3)
    ser.write(data3)
    data4 = mkDataByte(ASICaddress, address, 4)
    ser.write(data4)
    time.sleep(0.1)
    echo = getTkrEcho()
    if (str(binascii.hexlify(echo)) != "b'0c'"):
        print("tkrConfigReset: incorrect echo received (" + str(binascii.hexlify(echo)) + "), should be b'0c'")   

# Set the tracker trigger end status
def tkrSetDualTrig(FPGAaddress,value):
    if value != 0 and value != 1:
        print("tkrSetDualTrig: invalid value " + str(value) + " supplied")
        return
    address = addrEvnt
    print("Setting the dual trigger mode for board " + str(FPGAaddress) + " to " + str(value))
    cmdHeader = mkCmdHdr(4, 0x10, address)
    ser.write(cmdHeader)
    data1 = mkDataByte(FPGAaddress, address, 1)
    ser.write(data1)
    data2 = mkDataByte(0x5b, address, 2)
    ser.write(data2)
    data3 = mkDataByte(0x01, address, 3)
    ser.write(data3)
    data4 = mkDataByte(value, address, 4)
    ser.write(data4)
    time.sleep(0.1)
    echo = getTkrEcho()
    if (str(binascii.hexlify(echo)) != "b'5b'"):
        print("tkrSetDualTrig: incorrect echo received (" + str(binascii.hexlify(echo)) + "), should be b'5b'")   

# Set the tracker trigger end status
def tkrTrigEndStat(FPGAaddress,value):
    if value != 0 and value != 1:
        print("tkrTrigEndStat: invalid value " + str(value) + " supplied")
        return
    address = addrEvnt
    print("Setting the trigger end status for board " + str(FPGAaddress) + " to " + str(value))
    cmdHeader = mkCmdHdr(4, 0x10, address)
    ser.write(cmdHeader)
    data1 = mkDataByte(FPGAaddress, address, 1)
    ser.write(data1)
    data2 = mkDataByte(0x5a, address, 2)
    ser.write(data2)
    data3 = mkDataByte(0x01, address, 3)
    ser.write(data3)
    data4 = mkDataByte(value, address, 4)
    ser.write(data4)
    time.sleep(0.1)
    echo = getTkrEcho()
    if (str(binascii.hexlify(echo)) != "b'5a'"):
        print("tkrTrigEndStat: incorrect echo received (" + str(binascii.hexlify(echo)) + "), should be b'5a'")   

# Turn on the ASIC analog power
def tkrAsicPowerOn():
    address = addrEvnt
    print("Turning on the ASIC analog power")
    cmdHeader = mkCmdHdr(3, 0x10, address)
    ser.write(cmdHeader)
    data1 = mkDataByte(0, address, 1)
    ser.write(data1)
    data2 = mkDataByte(0x08, address, 2)
    ser.write(data2)
    data3 = mkDataByte(0x00, address, 3)
    ser.write(data3)
    time.sleep(0.1)
    echo = getTkrEcho()
    if (str(binascii.hexlify(echo)) != "b'08'"):
        print("tkrConfigReset: incorrect echo received (" + str(binascii.hexlify(echo)) + "), should be b'08'")   

# Get housekeeping data sent back from the tracker
def getTkrHousekeeping():
    command,cmdDataBytes,dataBytes = getData()
    return dataBytes

def tkrGetCodeVersion(FPGA):
    address = addrEvnt
    cmdHeader = mkCmdHdr(3, 0x10, address)
    ser.write(cmdHeader)
    data1 = mkDataByte(FPGA, address, 1)
    ser.write(data1)
    data2 = mkDataByte(0x0A, address, 2)
    ser.write(data2)
    data3 = mkDataByte(0x00, address, 3)
    ser.write(data3)
    time.sleep(0.1)
    return bytes2int(getTkrHousekeeping()[6])

def tkrSetCalMask(FPGA, chip, list):
    nItems = len(list)
    if nItems==0 or nItems>5:
        print("tkrSetCalMask: bad number of channel clusters to calibrate" + str(nItems) + ", must be from 1 to 5")
        return
    address = addrEvnt
    cmdHeader = mkCmdHdr(5+2*nItems, 0x41, address)
    ser.write(cmdHeader)
    data1 = mkDataByte(FPGA, address, 1)
    ser.write(data1)
    data2 = mkDataByte(chip, address, 2)
    ser.write(data2)
    data3 = mkDataByte(CALMASK, address, 3)
    ser.write(data3)
    data4 = mkDataByte(0, address, 4)
    ser.write(data4)
    data5 = mkDataByte(nItems, address, 5)
    ser.write(data5)
    byteNum = 6
    for item in list:
        #print("tkrSetCalMask: calibrate channels in range " + str(item[1]) + " through " + str(item[1]+item[0]-1) + " of chip " + str(chip) + " on FPGA " + str(FPGA))
        data1 = mkDataByte(item[0], address, byteNum)
        ser.write(data1)
        data2 = mkDataByte(item[1], address, byteNum+1)
        ser.write(data2)
        byteNum = byteNum + 2       
    time.sleep(0.1)
    echo = getTkrEcho()
    if (str(binascii.hexlify(echo)) != "b'15'"):
        print("tkrSetCalMask: incorrect Tracker echo received (" + str(binascii.hexlify(echo)) + "), should be b'15'")
        
def tkrSetDataMask(FPGA, chip, sense, list):
    if sense != "mask" and sense != "unmask":
        print("tkrSetDataMask: the argument " + sense + " should be 'mask' or 'unmask'")
        return
    nItems = len(list)
    if nItems<0 or nItems>5:
        print("tkrSetDataMask: bad number of clusters of bad channels " + str(nItems) + ", must be from 0 to 5")
        return
    if chip > 11 and chip != 31: 
        print("tkrSetDataMask: the chip number " + str(chip) + " is out of range")
        return
    address = addrEvnt
    cmdHeader = mkCmdHdr(5+2*nItems, 0x41, address)
    ser.write(cmdHeader)
    data1 = mkDataByte(FPGA, address, 1)
    ser.write(data1)
    data2 = mkDataByte(chip, address, 2)
    ser.write(data2)
    data3 = mkDataByte(DATAMASK, address, 3)
    ser.write(data3)
    if sense == "mask": data4 = mkDataByte(0, address, 4)
    else: data4 = mkDataByte(1, address, 4)
    ser.write(data4)
    data5 = mkDataByte(nItems, address, 5)
    ser.write(data5)
    byteNum = 6
    for item in list:
        #print("tkrSetDataMask: " + sense + " channels in range " + str(item[1]) + " through " + str(item[1]+item[0]-1) + " of chip " + str(chip) + " on FPGA " + str(FPGA))
        data1 = mkDataByte(item[0], address, byteNum)
        ser.write(data1)
        data2 = mkDataByte(item[1], address, byteNum+1)
        ser.write(data2)
        byteNum = byteNum + 2       
    time.sleep(0.1)
    echo = getTkrEcho()
    if (str(binascii.hexlify(echo)) != "b'13'"):
        print("tkrSetDataMask: incorrect Tracker echo received (" + str(binascii.hexlify(echo)) + "), should be b'13'")
        
def tkrSetDAC(FPGA, chip, select, value, range):
    if select != "threshold" and select != "calibration":
        print("tkrSetDAC: the argument " + select + " should be 'threshold' or 'calibration'")
        return
    if range != "high" and range != "low":
        print("tkrSetDAC: the range " + range + " should be 'high' or 'low'")
        return
    if chip > 11 and chip != 31: 
        print("tkrSetDAC: the chip number " + str(chip) + " is out of range")
        return
    if select == "threshold": cmdCode = 0x11
    else: cmdCode = 0x10
    if value > 127:
        print("tkrSetDAC: the DAC setting " + str(value) + " is out of range for the " + select + " DAC")
        return
    print("tkrSetDAC: setting " + select + " DAC in chip " + str(chip) + " of FPGA " + str(FPGA) + " to " + str(value) + " and range " + range)
    if range == "high": value = value + 128
    address = addrEvnt
    cmdHeader = mkCmdHdr(5, 0x10, address)
    ser.write(cmdHeader)
    data1 = mkDataByte(FPGA, address, 1)
    ser.write(data1)
    data2 = mkDataByte(cmdCode, address, 2)
    ser.write(data2)
    data3 = mkDataByte(0x02, address, 3)
    ser.write(data3)
    data4 = mkDataByte(chip, address, 4)
    ser.write(data4)
    data5 = mkDataByte(value, address, 5)
    ser.write(data5)
    time.sleep(0.1)
    echo = getTkrEcho()
    if (bytes2int(echo) != cmdCode):
        print("tkrSetDAC: incorrect Tracker echo received (" + str(binascii.hexlify(echo)) + "), should be " + str(cmdCode))

def tkrGetDAC(FPGA, chip, select):
    if select != "threshold" and select != "calibration":
        print("tkrGetDAC: the argument " + select + " should be 'threshold' or 'calibration'")
        return
    if chip > 11: 
        print("tkrGetDAC: the chip number " + str(chip) + " is out of range")
        return
    if select == "threshold": cmdCode = 0x21
    else: cmdCode = 0x20
    address = addrEvnt
    cmdHeader = mkCmdHdr(4, 0x10, address)
    ser.write(cmdHeader)
    data1 = mkDataByte(FPGA, address, 1)
    ser.write(data1)
    data2 = mkDataByte(cmdCode, address, 2)
    ser.write(data2)
    data3 = mkDataByte(0x01, address, 3)
    ser.write(data3)
    data4 = mkDataByte(chip, address, 4)
    ser.write(data4)
    time.sleep(0.1)
    byteList = getTkrHousekeeping()
    #for byte in byteList:
    #    print("tkrGetDAC for FPGA " + str(FPGA) + " chip " + str(chip) + " byte = " + str(binascii.hexlify(byte)))
    if (bytes2int(byteList[0]) != 9):
        print("tkrGetDAC: wrong number " + str(bytes2int(byteList[0])) + " of bytes returned")
        return
    stuff = getBinaryString(byteList[1:3])
    if select == "threshold": 
        if stuff[1:4] != "010": print("tkrGetDAC: wrong register ID " + stuff[1:4])
    else:
        if stuff[1:4] != "001": print("tkrGetDAC: wrong register ID " + stuff[1:4])
    print(select + " DAC for chip " + str(chip) + " of board " + str(FPGA) + ": " + stuff[5:13])
    
def tkrSetTriggerMask(FPGA, chip, sense, list):
    if sense != "mask" and sense != "unmask":
        print("tkrSetTriggerMask: the argument " + sense + " should be 'mask' or 'unmask'")
        return
    nItems = len(list)
    if nItems<0 or nItems>5:
        print("tkrSetTriggerMask: bad number of clusters of bad channels " + str(nItems) + ", must be from 1 to 5")
        return
    if chip > 11 and chip != 31: 
        print("tkrSetTriggerMask: the chip number " + str(chip) + " is out of range")
        return
    address = addrEvnt
    cmdHeader = mkCmdHdr(5+2*nItems, 0x41, address)
    ser.write(cmdHeader)
    data1 = mkDataByte(FPGA, address, 1)
    ser.write(data1)
    data2 = mkDataByte(chip, address, 2)
    ser.write(data2)
    data3 = mkDataByte(TRIGMASK, address, 3)
    ser.write(data3)
    if sense == "mask": data4 = mkDataByte(0, address, 4)
    else: data4 = mkDataByte(1, address, 4)
    ser.write(data4)
    data5 = mkDataByte(nItems, address, 5)
    ser.write(data5)
    byteNum = 6
    for item in list:
        #print("tkrSetTriggerMask: " + sense + " channels in range " + str(item[1]) + " through " + str(item[1]+item[0]-1) + " of chip " + str(chip) + " on FPGA " + str(FPGA))
        data1 = mkDataByte(item[0], address, byteNum)
        ser.write(data1)
        data2 = mkDataByte(item[1], address, byteNum+1)
        ser.write(data2)
        byteNum = byteNum + 2       
    time.sleep(0.1)
    echo = getTkrEcho()
    if (str(binascii.hexlify(echo)) != "b'14'"):
        print("tkrSetTriggerMask: incorrect Tracker echo received (" + str(binascii.hexlify(echo)) + "), should be b'14'")

def tkrGetCalMask(FPGA, chip):
    if chip > 11: 
        print("tkrGetCalMask: the chip number " + str(chip) + " is out of range")
        return
    address = addrEvnt
    cmdHeader = mkCmdHdr(4, 0x10, address)
    ser.write(cmdHeader)
    data1 = mkDataByte(FPGA, address, 1)
    ser.write(data1)
    data2 = mkDataByte(0x25, address, 2)
    ser.write(data2)
    data3 = mkDataByte(0x01, address, 3)
    ser.write(data3)
    data3 = mkDataByte(chip, address, 4)
    ser.write(data3)
    time.sleep(0.1)
    byteList = getTkrHousekeeping()
    #for byte in byteList:
    #    print("tkrGetCalMask for FPGA " + str(FPGA) + " chip " + str(chip) + " byte = " + str(binascii.hexlify(byte)))
    if (bytes2int(byteList[0]) != 9):
        print("tkrGetCalMask: wrong number " + str(bytes2int(byteList[0])) + " of bytes returned")
        return
    stuff = getBinaryString(byteList[1:10])
    if stuff[1:4] != "110": print("tkrGetCalMask: wrong register ID " + stuff[1:4])
    print("Calibration mask for chip " + str(chip) + " of board " + str(FPGA) + ": " + stuff[5:69])
    return stuff[5:69]

def tkrGetDataMask(FPGA, chip):
    if chip > 11: 
        print("tkrGetDataMask: the chip number " + str(chip) + " is out of range")
        return
    address = addrEvnt
    cmdHeader = mkCmdHdr(4, 0x10, address)
    ser.write(cmdHeader)
    data1 = mkDataByte(FPGA, address, 1)
    ser.write(data1)
    data2 = mkDataByte(0x23, address, 2)
    ser.write(data2)
    data3 = mkDataByte(0x01, address, 3)
    ser.write(data3)
    data3 = mkDataByte(chip, address, 4)
    ser.write(data3)
    time.sleep(0.1)
    byteList = getTkrHousekeeping()
    #for byte in byteList:
    #    print("tkrGetDataMask for FPGA " + str(FPGA) + " chip " + str(chip) + " byte = " + str(binascii.hexlify(byte)))
    if (bytes2int(byteList[0]) != 9):
        print("tkrGetDataMask: wrong number " + str(bytes2int(byteList[0])) + " of bytes returned")
        return
    stuff = getBinaryString(byteList[1:10])
    if stuff[1:4] != "100": print("tkrGetDataMask: wrong register ID " + stuff[1:4])
    print("Data mask for chip " + str(chip) + " of board " + str(FPGA) + ": " + stuff[5:69])
    return stuff[5:69]
    
def tkrGetTriggerMask(FPGA, chip):
    if chip > 11: 
        print("tkrGetTriggerMask: the chip number " + str(chip) + " is out of range")
        return
    address = addrEvnt
    cmdHeader = mkCmdHdr(4, 0x10, address)
    ser.write(cmdHeader)
    data1 = mkDataByte(FPGA, address, 1)
    ser.write(data1)
    data2 = mkDataByte(0x24, address, 2)
    ser.write(data2)
    data3 = mkDataByte(0x01, address, 3)
    ser.write(data3)
    data3 = mkDataByte(chip, address, 4)
    ser.write(data3)
    time.sleep(0.1)
    byteList = getTkrHousekeeping()
    #for byte in byteList:
    #    print("tkrGetTriggerMask for FPGA " + str(FPGA) + " chip " + str(chip) + " byte = " + str(binascii.hexlify(byte)))
    if (bytes2int(byteList[0]) != 9):
        print("tkrGetTriggerMask: wrong number " + str(bytes2int(byteList[0])) + " of bytes returned")
        return
    stuff = getBinaryString(byteList[1:10])
    if stuff[1:4] != "101": print("tkrGetTriggerMask: wrong register ID " + stuff[1:4])
    print("Trigger mask for chip " + str(chip) + " of board " + str(FPGA) + ": " + stuff[5:69])
    return stuff[5:69]

def tkrSetTriggerSource(N):
    address = addrEvnt
    print("Set the tracker trigger source to " + str(N))
    cmdHeader = mkCmdHdr(4, 0x10, address)
    ser.write(cmdHeader)
    data1 = mkDataByte(0, address, 1)
    ser.write(data1)
    data2 = mkDataByte(0x64, address, 2)
    ser.write(data2)
    data3 = mkDataByte(0x01, address, 3)
    ser.write(data3)
    data4 = mkDataByte(N, address, 4)
    ser.write(data4)
    time.sleep(0.1)
    echo = getTkrEcho()
    if (str(binascii.hexlify(echo)) != "b'64'"):
        print("tkrSetTriggerSource: incorrect echo received (" + str(binascii.hexlify(echo)) + "), should be b'64'")

def tkrGetTriggerSource(FPGA):
    address = addrEvnt
    cmdHeader = mkCmdHdr(3, 0x10, address)
    ser.write(cmdHeader)
    data1 = mkDataByte(FPGA, address, 1)
    ser.write(data1)
    data2 = mkDataByte(0x74, address, 2)
    ser.write(data2)
    data3 = mkDataByte(0x00, address, 3)
    ser.write(data3)
    time.sleep(0.1)
    return getTkrHousekeeping()[6]    
    
def tkrSetNumLyrs(N):
    address = addrEvnt
    print("Set the number of tracker readout layers to " + str(N))
    cmdHeader = mkCmdHdr(4, 0x10, address)
    ser.write(cmdHeader)
    data1 = mkDataByte(0, address, 1)
    ser.write(data1)
    data2 = mkDataByte(0x0F, address, 2)
    ser.write(data2)
    data3 = mkDataByte(0x01, address, 3)
    ser.write(data3)
    data4 = mkDataByte(N, address, 4)
    ser.write(data4)
    time.sleep(0.1)
    echo = getTkrEcho()
    if (str(binascii.hexlify(echo)) != "b'0f'"):
        print("tkrSetNumLyrs: incorrect echo received (" + str(binascii.hexlify(echo)) + "), should be b'0f'")  

# Turn off the ASIC analog power
def tkrAsicPowerOff():
    address = addrEvnt
    print("Turning off the ASIC analog power")
    cmdHeader = mkCmdHdr(3, 0x10, address)
    ser.write(cmdHeader)
    data1 = mkDataByte(0, address, 1)
    ser.write(data1)
    data2 = mkDataByte(0x09, address, 2)
    ser.write(data2)
    data3 = mkDataByte(0x00, address, 3)
    ser.write(data3)
    time.sleep(0.1)
    echo = getTkrEcho()
    if (str(binascii.hexlify(echo)) != "b'09'"):
        print("tkrConfigReset: incorrect echo received (" + str(binascii.hexlify(echo)) + "), should be b'09'")   

def tkrSetTrgMask(FPGA,Value):
    address = addrEvnt
    cmdHeader = mkCmdHdr(4, 0x10, address)
    ser.write(cmdHeader)
    data1 = mkDataByte(FPGA, address, 1)
    ser.write(data1)
    data2 = mkDataByte(0x62, address, 2)
    ser.write(data2)
    data3 = mkDataByte(0x00, address, 3)
    ser.write(data3)
    data4 = mkDataByte(Value, address, 4)
    ser.write(data4)
    time.sleep(0.1)
    echo = getTkrEcho()
    if (str(binascii.hexlify(echo)) != "b'62'"):
        print("tkrSetTrgMask: incorrect echo received (" + str(binascii.hexlify(echo)) + "), should be b'62'")  
        
def tkrTriggerEnable():
    address = addrEvnt
    print("Enable the tracker trigger.")
    cmdHeader = mkCmdHdr(3, 0x10, address)
    ser.write(cmdHeader)
    data1 = mkDataByte(0, address, 1)
    ser.write(data1)
    data2 = mkDataByte(0x65, address, 2)
    ser.write(data2)
    data3 = mkDataByte(0x00, address, 3)
    ser.write(data3)
    time.sleep(0.1)
    echo = getTkrEcho()
    if (str(binascii.hexlify(echo)) != "b'65'"):
        print("tkrTriggerEnable: incorrect echo received (" + str(binascii.hexlify(echo)) + "), should be b'65'")  
        
def tkrTriggerDisable():
    address = addrEvnt
    print("Disable the tracker trigger.")
    cmdHeader = mkCmdHdr(3, 0x10, address)
    ser.write(cmdHeader)
    data1 = mkDataByte(0, address, 1)
    ser.write(data1)
    data2 = mkDataByte(0x66, address, 2)
    ser.write(data2)
    data3 = mkDataByte(0x00, address, 3)
    ser.write(data3)
    time.sleep(0.1)
    echo = getTkrEcho()
    if (str(binascii.hexlify(echo)) != "b'66'"):
        print("tkrTriggerDisable: incorrect echo received (" + str(binascii.hexlify(echo)) + "), should be b'66'")  

def tkrGetFPGAconfig(FPGA):
    address = addrEvnt
    cmdHeader = mkCmdHdr(3, 0x10, address)
    ser.write(cmdHeader)
    data1 = mkDataByte(FPGA, address, 1)
    ser.write(data1)
    data2 = mkDataByte(0x0B, address, 2)
    ser.write(data2)
    data3 = mkDataByte(0x00, address, 3)
    ser.write(data3)
    time.sleep(0.1)
    houseStuff = getTkrHousekeeping()[6]
    return houseStuff.hex()
    
def tkrGetNumLyrs(FPGA):
    address = addrEvnt
    cmdHeader = mkCmdHdr(3, 0x10, address)
    ser.write(cmdHeader)
    data1 = mkDataByte(FPGA, address, 1)
    ser.write(data1)
    data2 = mkDataByte(0x1F, address, 2)
    ser.write(data2)
    data3 = mkDataByte(0x00, address, 3)
    ser.write(data3)
    time.sleep(0.1)
    return getTkrHousekeeping()[6]
    
def tkrGetASICconfig(FPGA, chipAddress, quiet=False):
    if not quiet: print("tkrGetASICconfig: the configuration for ASIC " + str(chipAddress) + 
          " of FPGA " + str(FPGA) + " is as follows:")
    PSOCaddress = addrEvnt
    cmdHeader = mkCmdHdr(4, 0x10, PSOCaddress)
    #print("tkrGetASICconfig: cmdHeader = " + str(cmdHeader))
    ser.write(cmdHeader)
    data1 = mkDataByte(FPGA, PSOCaddress, 1)
    #print("tkrGetASICconfig: data1 = " +str(data1))
    ser.write(data1)
    data2 = mkDataByte(0x22, PSOCaddress, 2)
    #print("tkrGetASICconfig: data2 = " +str(data2))
    ser.write(data2)
    data3 = mkDataByte(0x01, PSOCaddress, 3)
    #print("tkrGetASICconfig: data3 = " +str(data3))
    ser.write(data3)
    data4 = mkDataByte(chipAddress, PSOCaddress, 4)
    #print("tkrGetASICconfig: data4 = " +str(data4))
    ser.write(data4)
    time.sleep(0.1)
    bytes = getTkrHousekeeping()
    #for byte in bytes:
    #    print("tkrGetASICconfig for FPGA " + str(FPGA) + " chip " + str(chipAddress) + " byte = " + str(binascii.hexlify(byte)))
    if quiet: return
    if bytes2int(bytes[0]) != 9:
        print("tkrGetASICconfig: wrong number bytes returned. Got " + str(bytes2int(bytes[0])) + " and expected 9")
        if bytes2int(bytes[0]) < 9: return      
    if bytes[9] != b'\xfe':
        print("tkrGetASICconfig, trailing byte " + str(bytes[8]) + " is not the expected 0xFE")
    word1 = bytes[1]+bytes[2]+bytes[3]+bytes[4]
    #print("tkrGetASICconfig: binary data returned = " + str(binascii.hexlify(word1)))
    intWord = bytes2int(word1)
    regType = (intWord & 0x70000000) >> 28
    if regType != 3:
        print("tkrGetASICconfig: register type returned = " + str(regType) + " should be 3!")
    errCodes = (intWord & 0x07000000) >> 24
    print("tkrGetASICconfig: ASIC error codes = " + str(errCodes))
    if errCodes & 4 != 0:
        print("tkrGetASICconfig: a command parity error was detected by the ASIC.")
    if errCodes & 2 != 0:
        print("tkrGetASICconfig: a trigger was received by the ASIC while a previous one was in progress.")
    if errCodes & 1 != 0:
        print("tkrGetASICconfig: a read command was sent to the ASIC with no prior trigger.")
    maxClusts = (intWord & 0x00F00000) >> 20
    print("tkrGetASICconfig: the maximum number of clusters is " + str(maxClusts))
    ioCurrent = (intWord & 0x000C0000) >> 18
    print("tkrGetASICconfig: the I/O current setting is " + str(ioCurrent))
    trigWindow = (intWord & 0x00020000) >> 17
    print("tkrGetASICconfig: the trigger window is " + str(trigWindow+2) + " clock cycles long.")
    trigDelay = (intWord & 0x0001F000) >> 12
    print("tkrGetASICconfig: the trigger delay setting is " + str(trigDelay))
    bufSpeed = (intWord & 0x00000E00) >> 9
    print("tkrGetASICconfig: the buffer speed setting is " + str(bufSpeed))
    shapTim = (intWord & 0x00000100) >> 8
    if shapTim == 0:
        print("tkrGetASICconfig: the shaping time setting is short.")
    else:
        print("tkrGetASICconfig: the shaping time setting is long.")
    gain = (intWord & 0x00000080) >> 7
    if gain == 0:
        print("tkrGetASICconfig: the gain setting is high.")
    else:
        print("tkrGetASICconfig: the gain setting is low.")
    oneShot = (intWord & 0x00000040) >> 6
    if oneShot == 0:
        print("tkrGetASICconfig: the 1-shot feature is on.")
    else:
        print("tkrGetASICconfig: the 1-shot feature is off.")
    polarity = (intWord & 0x00000020) >> 5
    if polarity == 0:
        print("tkrGetASICconfig: the polarity setting is normal.")
    else:
        print("tkrGetASICconfig: the polarity setting is negative.")

def tkrLoadASICconfig(FPGA, address, oneShot, gain, shaping, bufSpeed, trigDelay, trigWindow, ioCurrent, maxClust):
    gain = gain & 0x01
    oneShot = oneShot & 0x01
    shaping = shaping & 0x01
    bufSpeed = bufSpeed & 0x07
    trigDelay = trigDelay & 0x1F
    trigWindow = trigWindow & 0x01
    ioCurrent = ioCurrent & 0x03
    maxClust = maxClust & 0x0F
    if maxClust > 10: maxClust = 10
    nib1 = 0x0F;
    nib2 = 0x01 | (oneShot << 2) | (gain << 3) 
    nib3 = shaping | (bufSpeed << 1)
    nib4 = trigDelay & 0x0F
    nib5 = (trigDelay & 0x10)>>4 | trigWindow<<1 | ioCurrent<<2
    nib6 = maxClust
    all = nib6<<20 | nib5<<16 | nib4<<12 | nib3<<8 | nib2<<4 | nib1
    print("tkrLoadASICconfig: for FPGA " + str(FPGA) + ", chip " + str(address) + 
             ", the register setting will be " + str(hex(all)))
    PSOCaddress = addrEvnt
    cmdHeader = mkCmdHdr(7, 0x10, PSOCaddress)
    #print("tkrLoadASICconfig: cmdHeader = " + str(cmdHeader))
    ser.write(cmdHeader)
    data1 = mkDataByte(FPGA, PSOCaddress, 1)
    #print("tkrLoadASICconfig: data1 = " +str(data1))
    ser.write(data1)
    data2 = mkDataByte(0x12, PSOCaddress, 2)
    #print("tkrLoadASICconfig: data2 = " +str(data2))
    ser.write(data2)
    data3 = mkDataByte(0x04, PSOCaddress, 3)
    #print("tkrLoadASICconfig: data3 = " +str(data3))
    ser.write(data3)
    data4 = mkDataByte(address, PSOCaddress, 4)
    #print("tkrLoadASICconfig: data4 = " +str(data4))
    ser.write(data4)    
    byte5 = (nib6<<4) | nib5
    data5 = mkDataByte(byte5, PSOCaddress, 5)
    #print("tkrLoadASICconfig: byte5 = " +str(hex(byte5)))
    ser.write(data5)
    byte6 = (nib4<<4) | nib3
    data6 = mkDataByte(byte6, PSOCaddress, 6)
    #print("tkrLoadASICconfig: byte6 = " +str(hex(byte6)))
    ser.write(data6)
    byte7 = (nib2<<4) | nib1
    data7 = mkDataByte(byte7, PSOCaddress, 7)
    #print("tkrLoadASICconfig: byte7 = " +str(hex(byte7)))
    ser.write(data7)
    time.sleep(0.1)
    echo = getTkrEcho()
    if (str(binascii.hexlify(echo)) != "b'12'"):
        print("tkrLoadASICconfig: incorrect echo received (" + str(binascii.hexlify(echo)) + "), should be b'0f'")  
        
# Re-initialize the event PSOC SPI interface        
def initSPI():
    address = addrEvnt
    cmdHeader = mkCmdHdr(0, 0x31, address)
    ser.write(cmdHeader)
    print("initSPI: initializing the SPI communication on the Event PSOC")
    
# Re-initialize the UART
def initUART():
    address = addrMain
    cmdHeader = mkCmdHdr(0, 0x31, address)
    ser.write(cmdHeader)
    print("initUART: initializing the UART for sending commands to the Event PSOC")

def stopTOF():
    address = addrEvnt
    cmdHeader = mkCmdHdr(0, 0x3F, address)
    ser.write(cmdHeader)    

# Send TOF info directly to USB-UART at each interrupt, for testing
def startTOF(numEvt):
    address = addrEvnt
    cmdHeader = mkCmdHdr(0, 0x32, address)
    ser.write(cmdHeader)
    for event in range(numEvt):
        # Wait for an event to show up
        channel1 = b'  '
        while True:
            ret = ser.read(1)
            #print("startTOF: looking for start of packet. Received bytes " + str(ret.hex()))
            channel1 = binascii.hexlify(ret)
            if channel1 == b'aa' or channel1 == b'cc': break
            time.sleep(0.01)
        if channel1 == b'aa': print("startTOF: reading event " + str(event) + " for channel " + str(channel1))
        value = bytes2int(ser.read(2))
        if channel1 == b'aa': print("  Channel " + str(channel1) +  " stop result=" + str(value) + " " + str(hex(value))) 
        ref = bytes2int(ser.read(2))
        if channel1 == b'aa': print("  Channel " + str(channel1) + " reference index=" + str(ref) + " " + str(hex(ref)))
        timev1 = (ref*8333 + value)*10
        if channel1 == b'aa': print("  Channel " + str(channel1) + " time = " + str(timev1))   
        clkcnt = bytes2int(ser.read(2))
        if channel1 == b'aa': print("  Channel " + str(channel1) + " clock count = " + str(clkcnt)) 
        cntr = bytes2int(ser.read(1))
        if channel1 == b'aa': print("  Channel " + str(channel1) + " FIFO length = " + str(cntr))
        ret = ser.read(1)
        channel2 = binascii.hexlify(ret)
        if channel2 == b'bb': print("startTOF: reading event " + str(event) + " for channel " + str(channel2))
        value = bytes2int(ser.read(2))
        if channel2 == b'bb': print("  Channel " + str(channel2) +  " stop result=" + str(value) + " " + str(hex(value))) 
        ref = bytes2int(ser.read(2))
        if channel2 == b'bb': print("  Channel " + str(channel2) + " reference index=" + str(ref) + " " + str(hex(ref)))
        timev2 = (ref*8333 + value)*10
        if channel2 == b'bb': print("  Channel " + str(channel2) + " time = " + str(timev2))   
        clkcnt = bytes2int(ser.read(2))
        if channel2 == b'bb': print("  Channel " + str(channel2) + " clock count = " + str(clkcnt)) 
        cntr = bytes2int(ser.read(1))
        if channel2 == b'bb': print("  Channel " + str(channel2) + " FIFO length = " + str(cntr))
        if channel1 == b'aa' and channel2 == b'bb':
            tof = timev1 - timev2
            print("    Time-of-Flight = " + str(tof))

# Lots of barometer calibration stuff
def Kfactor(A, S, OTP):
    return A + (S*OTP)/32767.

def aa_barometer(address):
    COE_PTAT32 = readBarometerReg(0xB4, address)
    COE_PTAT31 = readBarometerReg(0xB3, address)
    COE_PTAT = toDec16((COE_PTAT31<<8)  + COE_PTAT32)
    return Kfactor(0., 4.2e-4, COE_PTAT)

def ba_barometer(address):
    COE_PTAT21 = readBarometerReg(0xB1, address)
    COE_PTAT22 = readBarometerReg(0xB2, address)
    COE_PTAT = toDec16((COE_PTAT21<<8)  + COE_PTAT22)
    return Kfactor(-160., 8.0, COE_PTAT)
    
def ca_barometer(address):
    COE_PTAT11 = readBarometerReg(0xAD, address)
    COE_PTAT12 = readBarometerReg(0xAE, address)
    COE_PTAT13 = readBarometerReg(0xAF, address)
    COE_PTAT = toDec24((COE_PTAT11<<16) + (COE_PTAT12<<8) + COE_PTAT13)
    return COE_PTAT

def ap_barometer(address):
    COE_PR31 = readBarometerReg(0xA5, address)
    COE_PR32 = readBarometerReg(0xA6, address)
    COE_PR = toDec16((COE_PR31<<8) + COE_PR32)
    #print("  COE_PR31=" + str(COE_PR31) + "  COE_PR32=" + str(COE_PR32) + "  COE_PR=" + str(COE_PR))
    return Kfactor(0.0, 3.0e-5, COE_PR)
    
def bp_barometer(address):
    COE_PR21 = readBarometerReg(0xA3, address)
    COE_PR22 = readBarometerReg(0xA4, address)
    COE_PR = toDec16((COE_PR21<<8) + COE_PR22)
    return Kfactor(30., 10., COE_PR)
    
def cp_barometer(address):
    COE_PR11 = readBarometerReg(0xA0, address)
    COE_PR12 = readBarometerReg(0xA1, address)
    COE_PR13 = readBarometerReg(0xA2, address)
    COE_PR = toDec24((COE_PR11<<16) + (COE_PR12<<8) + COE_PR13)
    return COE_PR

def at_barometer(address):
    COE_TEMP31 = readBarometerReg(0xAB, address)
    COE_TEMP32 = readBarometerReg(0xAC, address)
    COE_TEMP = toDec16((COE_TEMP31<<8) + COE_TEMP32)
    return Kfactor(0., 8.0e-11, COE_TEMP)
    
def bt_barometer(address):
    COE_TEMP21 = readBarometerReg(0xA9, address)
    COE_TEMP22 = readBarometerReg(0xAA, address)
    COE_TEMP = toDec16((COE_TEMP21<<8) + COE_TEMP22)
    return Kfactor(-6.6e-6, 1.6e-6, COE_TEMP)
    
def ct_barometer(address):
    COE_TEMP11 = readBarometerReg(0xA7, address)
    COE_TEMP12 = readBarometerReg(0xA8, address)
    COE_TEMP = toDec16((COE_TEMP11<<8) + COE_TEMP12)
    return Kfactor(0.04, 0.0085, COE_TEMP)

# Read the temperature from the barometer chip
def readBarometerTemp(PSOCaddress):
    while ((readBarometerReg(0xF3, PSOCaddress) & 0x08) != 0):
        pass
    TXD0 = readBarometerReg(0xFC, PSOCaddress)
    #print("readBarometerTemp: TXD0 = " + str(TXD0))
    TXD1 = readBarometerReg(0xFB, PSOCaddress)
    #print("readBarometerTemp: TXD1 = " + str(TXD1))
    TXD2 = readBarometerReg(0xFA, PSOCaddress)
    #print("readBarometerTemp: TXD2 = " + str(TXD2))
    # Apparently the 2SMPB-02B barometer chip uses 2's complement negative numbers for the calibration constants 
    # but not for the raw temperature and pressure readings!
    Dt = (TXD2<<16) + (TXD1<<8) + TXD0 - pow(2,23)
    #print("Barometer Dt = " + str(Dt))
    aa = aa_barometer(PSOCaddress)
    ba = ba_barometer(PSOCaddress)
    ca = ca_barometer(PSOCaddress)
    #print("Barometer aa= " + str(aa) + "   ba= " + str(ba) + "    ca= " + str(ca))
    Tr = (-ba - math.sqrt(ba*ba - 4.0*aa*(ca-Dt)))/(2.0*aa)
    return Tr/256.0

def readBarometer(PSOCaddress):
    while ((readBarometerReg(0xF3, PSOCaddress) & 0x08) != 0):
        pass
    TXD0 = readBarometerReg(0xF9, PSOCaddress)
    #print("readBarometer: TXD0 = " + str(TXD0))
    TXD1 = readBarometerReg(0xF8, PSOCaddress)
    #print("readBarometer: TXD1 = " + str(TXD1))
    TXD2 = readBarometerReg(0xF7, PSOCaddress)
    #print("readBarometer: TXD2 = " + str(TXD2))
    # Apparently the 2SMPB-02B barometer chip uses 2's complement negative numbers for the calibration constants 
    # but not for the raw temperature and pressure readings!
    Dp = (TXD2<<16) + (TXD1<<8) + TXD0 - pow(2,23)
    #print("Barometer Dp = " + str(Dp))
    ap = ap_barometer(PSOCaddress)
    bp = bp_barometer(PSOCaddress)
    cp = cp_barometer(PSOCaddress)
    #print("Barometer ap= " + str(ap) + "   bp= " + str(bp) + "    cp= " + str(cp))
    #print(str(cp-Dp))
    arg = bp*bp - 4.0*ap*(cp-Dp)
    #print("Argument of sqrt = " + str(arg))
    Pl = (-bp + math.sqrt(arg))/(2.0*ap)
    return Pl

def compensateBarometer(Pl, T, PSOCaddress):
    at = at_barometer(PSOCaddress)
    bt = bt_barometer(PSOCaddress)
    ct = ct_barometer(PSOCaddress)
    return Pl/((ct+1.0) + (bt + at*T)*T)
    
def getPressure(PSOCaddress):
    loadBarometerReg(0xF5, 0xA0, PSOCaddress)
    loadBarometerReg(0xF4, 0x6F, PSOCaddress)
    time.sleep(1.0)
    T = readBarometerTemp(PSOCaddress)
    pRaw = readBarometer(PSOCaddress)
    pressure = compensateBarometer(pRaw, T, PSOCaddress)
    print("2SMPB-02B leak-detector barometer pressure = " + str(pressure) + " Pa at a temperature of " + str(T) + " C")
    print("    p= " + str(pressure/100000.) + " bar, or " + str((pressure/100000.)*14.50377) + " psi")
    print("    p= " + str((pressure/100000.)*750.062) + " mm of Hg, or " + str((pressure/100000.)*29.53) + " inches of Hg")
    print("    p= " + str(pressure/101325) + " standard atmospheres")
    return (pressure, T)

def toDec16(a):   # 16-bit 2's complement to signed decimal
    if (a & pow(2,15)):
        twosComp = pow(2,16) - a
        return (-twosComp)
    else: 
        return a
    
def toDec24(a):   # 24-bit 2's complement to signed decimal
    if (a & pow(2,23)):
        twosComp = pow(2,24) - a
        return (-twosComp)
    else: 
        return a

view = {
0: "nonbending",
1: "bending",
2: "bending",
3: "bending",
4: "bending",
5: "nonbending",
6: "bending",
7: "nonbending",
8: "nonbending"
}

lyrZ = {
0: -1.50067,
1: -3.50727,
2: -5.99012,
3: -12.61952,
4: -19.22352,
5: -21.23012,
6: -23.23672,
7: -25.24332,
8: -1.50067,
}

lyrX = {
0: 0.,
1: 0.,
2: 0.,
3: 0.,
4: 0.,
5: 0.,
6: 0.,
7: 0.,
8: 0.
}

days = {
0: "Monday",
1: "Tuesday",
2: "Wednesday",
3: "Thursday",
4: "Friday",
5: "Saturday",
6: "Sunday",
7: "Monday"
}

months = {
0 : "unknown",
1 : "January",
2 : "February",
3 : "March",
4 : "April",
5 : "May",
6 : "June",
7 : "July",
8 : "August",
9 : "September",
10 : "October",
11 : "November",
12 : "December"
}

INA226_Address = {
'DVDD5' : 0x41,
'DVDD33' : 0x44,
'AVDD5' : 0x45,
'AVDD33' : 0x43,
'Back15' : 0x42,
'TkrBias' : 0x46,
'TKR' : 0x40
}

i2cAddresses = {
'flash18' : 0x45,
'fpga12'  : 0x40,
'digi25'  : 0x41,
'i2c33'   : 0x42,
'analog21': 0x44, 
'analog33': 0x43,
'bias100' : 0x46,
'temp'    : 0x48
}<|MERGE_RESOLUTION|>--- conflicted
+++ resolved
@@ -820,15 +820,13 @@
     print("Elapsed time for the run = " + str(runTime) + " seconds")
     if outputEvents: f2.write("Elapsedtimefortherun: " + str(runTime) + " seconds\n")
     timeSum = timeSum/float(numEvnts - 1)
-<<<<<<< HEAD
     timeSumSec = timeSum*(1./200.)
     print("Average time between event time stamps = " + str(timeSum) + " counts = " + str(timeSumSec) + " seconds")
-    
-=======
+    if outputEvents: f2.write("Average time between event time stamps = " + str(timeSum) + " counts = " + str(timeSumSec) + " seconds")
+    
     print("Average time between event time stamps = " + str(timeSum))
     if outputEvents: f2.write("Averagetimebetweeneventtimestamps: " + str(timeSum)+"\n")
 
->>>>>>> dc4bdac1
     # Tell the Event PSOC to stop the run
     cmdHeader = mkCmdHdr(0, 0x44, addrEvnt)
     ser.write(cmdHeader)
