import serial
import time
import numpy
import binascii
from bitstring import BitArray
import math
import numpy as np

# Address = 8 for the event PSOC, 10 for the main PSOC
addrMain = 10
addrEvnt = 8

CALMASK = 1
DATAMASK = 2
TRIGMASK = 3

def openCOM(portName):
  global ser
  ser = serial.Serial(portName, 115200, timeout=.2)
  
def closeCOM():
  ser.close()
  
# Convert a string of bytes into a decimal integer
def bytes2int(str):
   if str == b'':
       return 0
   return int(str.hex(), 16)

def getBinaryString(byteList):
  strReturn = ""
  for byte in byteList:
    strByte = bin(int(binascii.hexlify(byte),16))[2:]
    L2 = len(strByte)
    for i in range(8-L2):
      strByte = '0' + strByte      
    strReturn = strReturn + strByte
  return strReturn

# Put together the command header for transmission 
def mkCmdHdr(nData, cmdCode, address):
   dataByte = cmdCode
   addressNib = (address & 0x00F) << 2
   add11 = nData & 0x003
   #print("mkCmdHdr: dataByte = " + hex(dataByte))
   addressByte = (((nData & 0x00C)<<4) | addressNib) | add11
   #print("mkCmdHdr: addressByte = " + hex(addressByte))
   nib0 = ord('S').to_bytes(1,'big')
   nib1 = (dataByte & 0xF0) >> 4
   nib1 = ord(hex(nib1)[2]).to_bytes(1,'big')
   nib2 = (dataByte & 0x0F)
   nib2 = ord(hex(nib2)[2]).to_bytes(1,'big')
   nib3 = (addressByte & 0xF0) >> 4
   nib3 = ord(hex(nib3)[2]).to_bytes(1,'big')
   nib4 = (addressByte & 0x0F)
   nib4 = ord(hex(nib4)[2]).to_bytes(1,'big')
   nib5 = ord(' ').to_bytes(1,'big')
   nib6 = ord('x').to_bytes(1,'big')
   nib7 = ord('y').to_bytes(1,'big')
   nib8 = ord('W').to_bytes(1,'big')
   cmd1 = nib0 + nib1 + nib2 + nib3 + nib4 + nib5 + nib6 + nib7 + nib8
   CR = 13
   end1 = CR.to_bytes(1,'big')   # CR
   LF = 10
   end2 = LF.to_bytes(1,'big')   # LF
   return cmd1 + cmd1 + cmd1 + end1 + end2

# Assemble one data byte for transmission to the main PSOC
def mkDataByte(dataByte, address, byteID):
   addressByte = ((address & 0x00F) << 2) | ((byteID & 0x00C)<<4) | (byteID & 0x003)
   #print("  mkDataByte: dataByte= " + hex(dataByte))
   #print("  mkDataByte: addressByte= " + hex(addressByte))
   nib0 = ord('S').to_bytes(1,'big')
   nib1 = (dataByte & 0xF0) >> 4
   nib1 = ord(hex(nib1)[2]).to_bytes(1,'big')
   nib2 = (dataByte & 0x0F)
   nib2 = ord(hex(nib2)[2]).to_bytes(1,'big')
   nib3 = (addressByte & 0xF0) >> 4
   nib3 = ord(hex(nib3)[2]).to_bytes(1,'big')
   nib4 = (addressByte & 0x0F)
   nib4 = ord(hex(nib4)[2]).to_bytes(1,'big')
   nib5 = ord(' ').to_bytes(1,'big')
   nib6 = ord('x').to_bytes(1,'big')
   nib7 = ord('y').to_bytes(1,'big')
   nib8 = ord('W').to_bytes(1,'big')
   cmd1 = nib0 + nib1 + nib2 + nib3 + nib4 + nib5 + nib6 + nib7 + nib8
   CR = 13
   end1 = CR.to_bytes(1,'big')   # CR
   LF = 10
   end2 = LF.to_bytes(1,'big')   # LF
   return cmd1 + cmd1 + cmd1 + end1 + end2

def getLyrTrgCnt(FPGA):
    print("getLyrTrgCnt: getting the trigger count from tracker layer " + str(FPGA))
    cmdHeader = mkCmdHdr(3, 0x10, addrEvnt)
    ser.write(cmdHeader)
    data1 = mkDataByte(FPGA, addrEvnt, 1)
    ser.write(data1)
    data2 = mkDataByte(0x6C, addrEvnt, 2)
    ser.write(data2)
    data3 = mkDataByte(0, addrEvnt, 3)
    ser.write(data3)
    time.sleep(1.5)
    cmdHeader = mkCmdHdr(3, 0x10, addrEvnt)
    ser.write(cmdHeader)
    data1 = mkDataByte(FPGA, addrEvnt, 1)
    ser.write(data1)
    data2 = mkDataByte(0x6D, addrEvnt, 2)
    ser.write(data2)
    data3 = mkDataByte(0, addrEvnt, 3)
    ser.write(data3)
    time.sleep(0.1)
    rate = bytes2int(getTkrHousekeeping()[6])
    print("getLyrTrgCnt: the trigger rate for layer " + str(FPGA) + " is " + str(rate) + " Hz")

def loadEventPSOCrtc():
    print("Loading the RTC setting from the main PSOC to the event PSOC")
    cmdHeader = mkCmdHdr(0, 0x32, addrMain)
    ser.write(cmdHeader)
    #time.sleep(0.1)
    #ret = ser.read(9)
    #print("loadEventPSOCrtc: command = " + str(ret))
    #for i in range(10):
    #    ret = ser.read(9)
    #    print("loadEvenPSOCrtc: data " + str(i) + " is " + str(ret))

def LED2(onOFF, PSOCaddress):
    cmdHeader = mkCmdHdr(1, 0x06, PSOCaddress)
    ser.write(cmdHeader)
    if onOFF == "on": data1 = mkDataByte(1, PSOCaddress, 1)
    else: data1 = mkDataByte(0, PSOCaddress, 1)
    ser.write(data1)
    print("LED2: turning LED number 2 " + onOFF + " for PSOC address " + str(PSOCaddress))
    #ret = ser.read(9)
    #print("LED2: command sent to PSOC " + str(PSOCaddress) + " is " + str(cmdHeader)) 
    #if PSOCaddress == 10: print("LED2: command made in main PSOC = " + str(ret))
    
# Reset the logic and counters
def logicReset(PSOCaddress):
    cmdHeader = mkCmdHdr(0, 0x38, PSOCaddress)
    ser.write(cmdHeader)
    ret = ser.read(3)
    if ret != b'\xDB\x00\xFF':
        print("logicReset: invalid header returned: " + str(ret))
    count = bytes2int(ser.read(3))
    print("logicReset: the logic of PSOC " + str(PSOCaddress) + " was reset at clkCnt= " + str(count))
    ret = ser.read(3)
    if ret != b'\xFF\x00\xFF':
        print("logicReset: invalid trailer returned: " + str(ret))  
        
# Set the trigger prescale registers
def setTriggerPrescale(whichOne, count):
    if (whichOne == "Tracker"):
        ID = 1
    elif (whichOne == "PMT"):
        ID = 2
    else:
        print("setTriggerPrescale: unrecognized trigger type " + whichOne)
        return
    cmdHeader = mkCmdHdr(2, 0x39, addrEvnt)
    ser.write(cmdHeader)
    data1 = mkDataByte(ID, addrEvnt, 1)
    ser.write(data1)
    data2 = mkDataByte(count, addrEvnt, 2)
    ser.write(data2)

def setTriggerWindow(count):
    cmdHeader = mkCmdHdr(1, 0x3A, addrEvnt)
    ser.write(cmdHeader)
    data1 = mkDataByte(count, addrEvnt, 1)
    ser.write(data1)
    print("setTriggerWindow: setting the trigger window to " + str(count) + " counts")

def enableTrigger():
    cmdHeader = mkCmdHdr(1, 0x3B, addrEvnt)
    ser.write(cmdHeader)
    data1 = mkDataByte(1, addrEvnt, 1)
    ser.write(data1)
    print("Enabling the trigger now")
    
def disableTrigger():
    cmdHeader = mkCmdHdr(1, 0x3B, addrEvnt)
    ser.write(cmdHeader)
    data1 = mkDataByte(0, addrEvnt, 1)
    ser.write(data1)
    print("Disabling the trigger now")
    
def resetTrackerLogic():
    cmdHeader = mkCmdHdr(0, 0x47, addrEvnt)
    ser.write(cmdHeader)
    print("Resetting the state machines on all Tracker boards")

def tkrCalibrateFPGAstart(FPGAaddress):
    print("tkrCalibrateFPGAstart: starting the input timing delay calibration for FPGA " + str(FPGAaddress))
    cmdHeader = mkCmdHdr(3, 0x10, addrEvnt)
    ser.write(cmdHeader)
    data1 = mkDataByte(FPGAaddress, addrEvnt, 1)
    ser.write(data1)
    data2 = mkDataByte(0x81, addrEvnt, 2)
    ser.write(data2)
    data3 = mkDataByte(0x00, addrEvnt, 3)
    ser.write(data3)
    time.sleep(0.1)
    echo = getTkrEcho()
    if (str(binascii.hexlify(echo)) != "b'81'"):
        print("tkrCalibrateFPGAstart: incorrect echo received (" + str(binascii.hexlify(echo)) + "), should be b'81'")   

def tkrFPGAtimingReset(FPGAaddress):
    print("tkrFPGAtimingReset: resetting the input timing delay to center for FPGA " + str(FPGAaddress))
    cmdHeader = mkCmdHdr(3, 0x10, addrEvnt)
    ser.write(cmdHeader)
    data1 = mkDataByte(FPGAaddress, addrEvnt, 1)
    ser.write(data1)
    data2 = mkDataByte(0x82, addrEvnt, 2)
    ser.write(data2)
    data3 = mkDataByte(0x00, addrEvnt, 3)
    ser.write(data3)
    time.sleep(0.1)
    echo = getTkrEcho()
    if (str(binascii.hexlify(echo)) != "b'82'"):
        print("tkrFPGAtimingReset: incorrect echo received (" + str(binascii.hexlify(echo)) + "), should be b'82'")  

def tkrFPGAtimingIncrement(sense):
    inc = 99
    if sense == "up":
        inc = 1
    elif sense == "down":
        inc = 0
    else:
        print("tkrFPGAtimingIncrement: the argument must be 'up' or 'down'")
        return
    print("tkrFPGAtimingIncrement: incrementing " + sense + " the input timing delay for FPGA " + str(FPGAaddress))
    cmdHeader = mkCmdHdr(4, 0x10, addrEvnt)
    ser.write(cmdHeader)
    data1 = mkDataByte(FPGAaddress, addrEvnt, 1)
    ser.write(data1)
    data2 = mkDataByte(0x83, addrEvnt, 2)
    ser.write(data2)
    data3 = mkDataByte(0x01, addrEvnt, 3)
    ser.write(data3)
    data4 = mkDataByte(inc, addrEvnt, 4)
    ser.write(data4)
    time.sleep(0.1)
    echo = getTkrEcho()
    if (str(binascii.hexlify(echo)) != "b'83'"):
        print("tkrFPGAtimingIncrement: incorrect echo received (" + str(binascii.hexlify(echo)) + "), should be b'83'")  
        
def calibrateFPGAinputTiming(FPGAaddress):
    print("Start calibrating the FPGA input timing delays on board " + str(FPGAaddress))
    tkrCalibrateFPGAstart(FPGAaddress)
    for chip in range(12):
        if FPGAaddress == 7 and chip == 4: continue
        for iter in range(2): tkrGetASICconfig(FPGAaddress, chip, True)
    tkrFPGAtimingReset(FPGAaddress)
    print("Done with calibrating the FPGA input timing delays.")

# -------------------------------------- ASIC Header --------------------------------

def parseASICHeader(bitString):
  return {
  "overflowBit": getChipOverflowBit(bitString), 
  "numberOfClusters": getChipNumberOfClusters(bitString),
  "errorBit": getChipErrorBit(bitString),
  "parityErrorBit": getChipParityErrorBit(bitString),
  "address": getChipDataAddress(bitString)
  }

def getChipOverflowBit(bitString):
  return bitString[0]
  
def getChipNumberOfClusters(bitString):
  return int(bitString[2:6], 2)
  
def getChipErrorBit(bitString): # takes ASIC header
  return bitString[6]
  
def getChipParityErrorBit(bitString):
  return bitString[7]
  
def getChipDataAddress(bitString): #returns a string address, map to strips
  return bitString[8:12]
  
# ------------------------------------------------------------------------------------

def CRC6(bitString): # The key is 1'100101
  divisor = "1100101"
  result = bitString 
  for i in range(len(result) - len(divisor)+1):
    #print result#result[0:(len(result)-len(divisor)+1)] , result[(len(result)-len(divisor)+1):]
    if (result[i] == "1"):
      for j in range(len(divisor)):
          if (result[i+j] == divisor[j]):
            result = result[0:i+j] + "0" + result[i+j+1:len(result)]
          else:
            result = result[0:i+j] + "1" + result[i+j+1:len(result)]
    #print " "*i+divisor
  return result[len(result)-6:]
  
def ParseASIChitList(bitString, verbose):
  pointer = 0    
  firstStripChip = [] 
  Hits = []
  if bitString == "":
    print("    Error: ASIC hit list is empty")
    return [-1,0]
  if bitString[pointer:pointer+8] != "11100111": 
    print("    Error: ASIC hit list " + bitString[pointer:pointer+8] + "... does not begin with 11100111")
    return [-2,0]
  else:
    rc = 0
    pointer = pointer + 9
    FPGAaddress = int(bitString[pointer:pointer+7],2)
    if verbose: print("      ASIC hit list for FPGA address " + str(FPGAaddress))
    pointer = pointer + 7
    FPGAheader = bitString[pointer:pointer+12]
    pointer = pointer + 12
    numberOfChips = int(FPGAheader[8:12],2)
    if verbose: print("          Event tag= " + str(int(FPGAheader[0:7],2)) + " Error flag= " + FPGAheader[7] + " Number of chips= " + str(numberOfChips))
    nHits = 0
    if (numberOfChips != 0):
      for chip in range(numberOfChips):
        if len(bitString) < pointer + 12: continue
        asicHead=parseASICHeader(bitString[pointer:pointer+12])
        numberOfClusters = asicHead["numberOfClusters"]
        nHits = nHits + numberOfClusters
        chipNum= int(asicHead["address"],2)
        if chipNum>12:
            rc = rc + 1
            print("    Error: Chip number " + str(chipNum) + " > 12")
        if verbose:
            print("          Chip {:d}: {:d} clusters, Overflow={:s}, Error={:s}, Parity error={:s}".format(chipNum,numberOfClusters,asicHead["overflowBit"],asicHead["errorBit"],asicHead["parityErrorBit"]))
        firstStripList = printChipClusters(bitString[pointer:(pointer+12+numberOfClusters*12)], verbose)
        if firstStripList == []: rc = rc + 1
        for item in firstStripList:
            firstStripChip.append(64*(chipNum+1) - item)                 #append all the first strip hit, for each cluster, for each chip 
        pointer = pointer + 12 + numberOfClusters*12
    CRC = bitString[pointer:pointer+6]
    #if verbose: print("      CRC= " + CRC)
    newCRC = CRC6('1'+bitString[0:pointer])    # The FPGA CRC calculation included the start bit that was later suppressed.
    #if verbose: print("      CRC= " + newCRC)
    if CRC != newCRC: 
      rc = rc + 1
      print("    CRC mismatch: received " + CRC + " and calculated " + newCRC)
    if bitString[pointer+6:pointer+8] != "11": 
      rc = rc + 1
      print("    Error: the trailing '11' bits are missing")
    return [rc,FPGAaddress,firstStripChip]

def printChipClusters(bitString, verbose): # takes a chip header and following clusters
  firstStripList = []                        #list of all the first strip hit list, to be appended over each cluster and each chip hit
  if bitString == "":
    if verbose: print("    Error:      Empty cluster list. . .")
    return firstStripList
  pointer = 12
  nclust = getChipNumberOfClusters(bitString)
  if len(bitString) != 12 + 12*nclust:
    print("    Error:       Wrong length cluster list. " + str(len(bitString)) + " bits for " + str(nclust) + " clusters.")
    return firstStripList
  for cluster in range(nclust):
    firstStrip = getChipFirstStrip(bitString[(pointer):(pointer+12)])
    ClusterWidth = getChipClusterWidth(bitString[pointer:pointer+12])
    clusterLoc = firstStrip + 0.5 + (ClusterWidth-1.0)/2.
    if verbose: print("              Cluster width={:d}   First strip={:d}".format(ClusterWidth,firstStrip))
    firstStripList.append(clusterLoc)
    pointer = 12 + pointer
  return  firstStripList

def getChipClusterWidth(bitString): #
  return int(bitString[0:6],2) + 1
  
def getChipFirstStrip(bitString):
  return int(bitString[6:12], 2)

# Load 2 bytes into an i2c register
def tkrLoadi2cReg(FPGA,i2cAddress,regID,byte1,byte2):
  address = addrEvnt
  cmdHeader = mkCmdHdr(7, 0x10, address)
  ser.write(cmdHeader)
  data1 = mkDataByte(FPGA, address, 1)
  ser.write(data1)
  data2 = mkDataByte(0x45, address, 2)
  ser.write(data2)
  data3 = mkDataByte(0x04, address, 3)
  ser.write(data3)
  data4 = mkDataByte(i2cAddress, address, 4)
  ser.write(data4)
  data5 = mkDataByte(regID, address, 5)
  ser.write(data5)  
  data6 = mkDataByte(byte1, address, 6)
  ser.write(data6) 
  data7 = mkDataByte(byte2, address, 7)
  ser.write(data7) 
  time.sleep(0.1)
  echo = getTkrEcho()
  if (str(binascii.hexlify(echo)) != "b'45'"):
      print("tkrLoadi2cReg: incorrect echo received (" + str(binascii.hexlify(echo)) + "), should be b'45'") 

# Read 2 bytes from an i2c register. In general the pointer register has to be set first
def tkrReadi2cReg(FPGA,i2cAddress):
  address = addrEvnt
  cmdHeader = mkCmdHdr(4, 0x10, address)
  ser.write(cmdHeader)
  data1 = mkDataByte(FPGA, address, 1)
  ser.write(data1)
  data2 = mkDataByte(0x46, address, 2)
  ser.write(data2)
  data3 = mkDataByte(0x01, address, 3)
  ser.write(data3)
  data4 = mkDataByte(i2cAddress, address, 4)
  ser.write(data4)
  time.sleep(0.1)
  
  ret = ser.read(3)
  if ret != b'\xDC\x00\xFF':
    print("tkrReadi2cReg: invalid header returned: " + str(ret))
  nBytes = bytes2int(ser.read(1))
  #print("tkrReadi2cReg: number of bytes returned = " + str(nBytes))
  ser.read(2)
  ret = ser.read(3)
  if ret != b'\xFF\x00\xFF':
    print("tkrReadi2cReg: invalid trailer returned: " + str(ret))      
  results = []
  for packet in range(2):
      ret = ser.read(3)
      if ret != b'\xDC\x00\xFF':
          print("tkrReadi2cReg: invalid header returned: " + str(ret))
      for chunk in range(3):
          ret = ser.read(1)
          results.append(ret)
          #print("tkrReadi2cReg: byte " + str(chunk) + " in packet " + str(packet) + " = " + str(ret))
      ret = ser.read(3)
      if ret != b'\xFF\x00\xFF':
          print("tkrReadi2cReg: invalid trailer returned: " + str(ret))    
  result = getBinaryString(results[1:3])
  return result

def tkrGetBusVoltage(FPGA, item):
  #print("Reading the bus voltage for supply " + item + " on board " + str(FPGA))

  i2cAddress = i2cAddresses[item]
  tkrLoadi2cReg(FPGA, i2cAddress, 0x02, 0x00, 0x00) #Setting the pointer register to 2 for bus voltage
 
  response = tkrReadi2cReg(FPGA, i2cAddress)

  intResponse = int(response,2)
  busVoltage = 1.25*intResponse/1000.
  print("  Bus voltage for " + item + " is " + str(busVoltage) + " volts on board " + str(FPGA))

  return busVoltage

def tkrGetShuntCurrent(FPGA, item):
  #print("Reading the shunt voltage for supply " + item + " on board " + str(FPGA))
  i2cAddress = i2cAddresses[item]
  tkrLoadi2cReg(FPGA, i2cAddress, 0x01, 0x00, 0x00) #Setting the pointer register to 1 for shunt voltage
  
  response = tkrReadi2cReg(FPGA, i2cAddress)
  intResponse = int(response,2)

  shuntVoltage = 2.5*intResponse/1000000.
  if item == 'bias100': R=100.
  else: R=0.03
  shuntCurrent = shuntVoltage*1000./R
  if item == 'bias100':
    V = shuntVoltage * 1000.
    I = shuntCurrent * 1000.
    print("  Shunt voltage for " + item + " = " + str(V) + " mV; Shunt current = " + str(I) + " microamps for board " + str(FPGA))
  else: 
    print("  Shunt voltage for " + item + " = " + str(shuntVoltage) + " mV; Shunt current = " + str(shuntCurrent) + " microamps for board " + str(FPGA))
  return shuntVoltage  

def tkrGetTemperature(FPGA):
  #print("tkrGetTemperature: reading the temperature on board " + str(FPGA))
  address = addrEvnt
  
  i2cAddress = i2cAddresses['temp']
  # Set config reg to 01100000,  the two 1's set the resolution to high
  tkrLoadi2cReg(FPGA,i2cAddress,0x01,0x60,0x00)

  # Set the i2c pointer register to x00 for temperature
  tkrLoadi2cReg(FPGA,i2cAddress,0x00,0x00,0x00)

  # Read the register
  result = tkrReadi2cReg(FPGA,i2cAddress)
  #print("tkrGetTemperature: result= " + result)
  Temperature = BitArray(bin=result)
  Tcelsius = (0.25/4.0)*(Temperature.int/16.)
  print("tkrGetTemperature: temperature for tracker board " + str(FPGA) + " is " + str(Tcelsius) + " degrees Celsius")
  
  # Reset the chip
  tkrLoadi2cReg(FPGA,i2cAddress,0x01,0x61,0x00)
  return Tcelsius

def sendTkrCalStrobe(FPGA, trgDelay, trgTag, verbose):
    cmdHeader = mkCmdHdr(3, 0x42, addrEvnt)
    ser.write(cmdHeader)
    data1 = mkDataByte(FPGA, addrEvnt, 1)
    ser.write(data1)
    data2 = mkDataByte(trgDelay, addrEvnt, 2)
    ser.write(data2)
    data3 = mkDataByte(trgTag, addrEvnt, 3)
    ser.write(data3)
    if verbose: print("sendTkrCalStrobe: calibration strobe sent to FPGA " + str(FPGA) + " for trigger tag " + str(trgTag) + " and delay " + str(trgDelay))
    time.sleep(0.01)
    nBytes = 9
    nPackets = 4
    if verbose: print("sendTkrCalStrobe: expecting " + str(nBytes) + " bytes coming back from the tracker.")
    byteList = []
    for i in range(nPackets):
        ret = ser.read(3)
        if ret != b'\xDC\x00\xFF':
            print("sendTkrCalStrobe: invalid header returned: " + str(ret))
        byteList.append(ser.read())
        byteList.append(ser.read())
        byteList.append(ser.read())
        ret = ser.read(3)
        if ret != b'\xFF\x00\xFF':
            print("sendTkrCalStrobe: invalid trailer returned: " + str(ret))        
    if (bytes2int(byteList[0]) != 9): print("sendTkrCalStrobe: wrong number " + str(byteList[0].hex()) + " of bytes returned")
    i=0
    if verbose:
        for byte in byteList:   
            print("  Byte " + str(i) + " is " + str(byte.hex()))
            i=i+1
    theStuff = getBinaryString(byteList[3:12])
    if verbose: print("Bits returned = " + theStuff)
    fpgaBack = (bytes2int(byteList[3]) & 0x38)>>3
    if fpgaBack != FPGA: print("sendTkrCalStrobe: wrong FPGA address returned: " + str(fpgaBack))
    if theStuff[5:17] != "111111100001": print("sendTkrCalStrobe: wrong first pattern received")
    if theStuff[17:29] != "010011001111": print("sendTkrCalStrobe: wrong second pattern received")
    if verbose:
        print("Pat1= " + theStuff[5:17])
        print("Pat2= " + theStuff[17:29])
        print("t0  = " + theStuff[29:41])
        print("ToT = " + theStuff[41:53])
        print("hits= " + theStuff[53:65])
    return theStuff[53:65]

# Read back tracker calibration data after executing a calibration strobe
# The trigger tag should match that given in the strobe command.
def readCalEvent(trgTag, verbose):
    cmdHeader = mkCmdHdr(1, 0x43, addrEvnt)
    ser.write(cmdHeader)
    data1 = mkDataByte(trgTag, addrEvnt, 1)
    ser.write(data1)
    if verbose: print("readCalEvent: reading back calibration strobe data for tag " + str(trgTag))
    # Wait for an event to show up
    while True:
        ret = ser.read(3)
        if verbose: print("readCalEvent: looking for start of event. Received bytes " + str(ret.hex()))
        if ret == b'\xDC\x00\xFF': break
        time.sleep(0.01) 
    ret = ser.read(1)
    nData = bytes2int(ret)
    if verbose: print("ReadCalEvent: expecting " + str(nData) + " bytes of data for this event.")
    ser.read(2)
    ret = ser.read(3)
    if ret != b'\xFF\x00\xFF':
        print("ReadCalEvent: invalid trailer returned: " + str(ret))  
    R = nData % 3
    nPackets = int(nData/3)
    if (R != 0): nPackets = nPackets + 1
    dataList = []
    byteList = []
    if verbose: print("ReadCalEvent: reading " + str(nData) + " data bytes in " + str(nPackets) + " packets")
    debug = False
    for i in range(nPackets):
        ret = ser.read(3)
        if ret != b'\xDC\x00\xFF':
            print("ReadCalEvent: invalid header returned: " + str(ret))
        byte1 = ser.read()
        if debug: print("   Packet " + str(i) + ", byte 1 = " + str(bytes2int(byte1)) + " decimal, " + str(byte1.hex()) + " hex")
        dataList.append(bytes2int(byte1))
        byteList.append(byte1)
        byte2 = ser.read()
        if debug: print("   Packet " + str(i) + ", byte 2 = " + str(bytes2int(byte2)) + " decimal, " + str(byte2.hex()) + " hex")
        dataList.append(bytes2int(byte2))
        byteList.append(byte2)
        byte3 = ser.read()
        if debug: print("   Packet " + str(i) + ", byte 3 = " + str(bytes2int(byte3)) + " decimal, " + str(byte3.hex()) + " hex")
        dataList.append(bytes2int(byte3))
        byteList.append(byte3)
        ret = ser.read(3)
        if ret != b'\xFF\x00\xFF':
            print("readCalEvent: invalid trailer returned: " + str(ret)) 

    iPtr = 4
    numBoards = dataList[iPtr]
    if numBoards != 1: print("readCalEvent: wrong number of boards " + str(numBoards) + " in calibration event")
    iPtr = iPtr + 1
    brdNum = dataList[iPtr]
    iPtr = iPtr + 1
    nBytes = dataList[iPtr]
    iPtr = iPtr + 1
    #print(" Hit list from tracker board " + str(brdNum) + " with " + str(nBytes) + " bytes:")
    hitList = []
    for hit in range(nBytes):
        #print("                      " + str(hit) + "  " + hex(dataList[iPtr]))
        hitList.append(byteList[iPtr])
        iPtr = iPtr + 1
    #print("           Hit list= " + getBinaryString(hitList))
    if verbose: rc = ParseASIChitList(getBinaryString(hitList),True)[0]
    return hitList
            
# Execute a run for a specified number of events to be acquired
def limitedRun(runNumber, numEvnts, readTracker = True):
    cmdHeader = mkCmdHdr(3, 0x3C, addrEvnt)
    ser.write(cmdHeader)
    data1 = mkDataByte(runNumber>>8, addrEvnt, 1)
    ser.write(data1)
    data2 = mkDataByte(runNumber & 0x00FF, addrEvnt, 2)
    ser.write(data2)
    doTkr = 0
    if readTracker: doTkr = 1
    data3 = mkDataByte(doTkr, addrEvnt, 3)
    ser.write(data3)
    
    nToPlot = 0
    verbose = True
    outputEvents = False;
    print("limitedRun: starting run number " + str(runNumber) + " for " + str(numEvnts) + " events")
    if not readTracker: print("            The tracking detector will not be read out")
    f = open("nTuple_run" + str(runNumber) + ".txt", "w")
    if outputEvents:
        f2 = open("dataOutput_run" + str(runNumber) + ".txt", "w")
        f2.write("Starting run " + str(runNumber) + " on " + time.strftime("%c") + "\n") 
    print("limitedRun: trigger enable status = " + str(triggerEnableStatus()))
    time.sleep(0.1)
    pmtTrg1 = 0
    pmtTrg2 = 0
    tkrTrg0 = 0
    tkrTrg1 = 0
    pmtGrd = 0
    ADCavg = [0.,0.,0.,0.,0.,0.]
    ADCavg2 = [0.,0.,0.,0.,0.,0.]
    TOFavg = 0.
    TOFavg2 = 0.
    startTime = time.time()
    nBadTkr = 0
    lastTime = 0
    timeSum = 0
    numHits = 0
    nPlotted = 0
    for event in range(numEvnts):
        # Wait for an event to show up
        cnt = 0
        while True:
            ret = ser.read(3)
            if cnt%10 == 0:
                print("limitedRun " + str(cnt) + ": looking for start of event. Received bytes " + str(ret.hex()))
            if ret == b'\xDC\x00\xFF': break
            time.sleep(0.1)
            cnt = cnt + 1
        print("limitedRun: reading event " + str(event) + " of run " + str(runNumber))
        ret = ser.read(1)
        nData = bytes2int(ret)
        ser.read(2)
        ret = ser.read(3)
        if ret != b'\xFF\x00\xFF':
            print("limitedRun: invalid trailer returned: " + str(ret))  
        R = nData % 3
        nPackets = int(nData/3)
        if (R != 0): nPackets = nPackets + 1
        dataList = []
        byteList = []
        if verbose: print("limitedRun: reading " + str(nData) + " data bytes in " + str(nPackets) + " packets")
        for i in range(nPackets):
            ret = ser.read(3)
            if ret != b'\xDC\x00\xFF':
                print("limitedRun: invalid header returned: " + str(ret))
            byte1 = ser.read()
            if verbose: print("   Packet " + str(i) + ", byte 1 = " + str(bytes2int(byte1)) + " decimal, " + str(byte1.hex()) + " hex")
            dataList.append(bytes2int(byte1))
            byteList.append(byte1)
            byte2 = ser.read()
            if verbose: print("   Packet " + str(i) + ", byte 2 = " + str(bytes2int(byte2)) + " decimal, " + str(byte2.hex()) + " hex")
            dataList.append(bytes2int(byte2))
            byteList.append(byte2)
            byte3 = ser.read()
            if verbose: print("   Packet " + str(i) + ", byte 3 = " + str(bytes2int(byte3)) + " decimal, " + str(byte3.hex()) + " hex")
            dataList.append(bytes2int(byte3))
            byteList.append(byte3)
            ret = ser.read(3)
            if ret != b'\xFF\x00\xFF':
                print("limitedRun: invalid trailer returned: " + str(ret)) 
        run = dataList[4]*256 + dataList[5]
        trigger = dataList[6]*16777216 + dataList[7]*65536 + dataList[8]*256 + dataList[9]
        cntGo1 = dataList[14]*16777216 + dataList[15]*65536 + dataList[16]*256 + dataList[17]
        timeDate = dataList[18]*16777216 + dataList[19]*65536 + dataList[20]*256 + dataList[21]
        if verbose: print("   Trigger: " + str(trigger) + " accepted, " + str(cntGo1) + " generated.  Data List length = " + str(len(dataList)))
        timeStamp = dataList[10]*16777216 + dataList[11]*65536 + dataList[12]*256 + dataList[13]
        year = ((timeDate & 0x7C000000) >> 26) + 2000
        month = (timeDate & 0x03C00000) >> 22
        day = (timeDate & 0x003E0000) >> 17
        hour = (timeDate & 0x0001F000) >> 12
        minute = (timeDate & 0x00000FC0) >> 6
        second = (timeDate & 0x0000003F)
        deltaTime = timeStamp - lastTime
        if event > 0:
            if verbose: print("    Time since the previous event = " + str(deltaTime))
            timeSum += deltaTime
        lastTime = timeStamp
        T1 = dataList[23]*256 + dataList[24]
        T2 = dataList[25]*256 + dataList[26]
        T3 = dataList[27]*256 + dataList[28]
        T4 = dataList[29]*256 + dataList[30]
        G =  dataList[31]*256 + dataList[32]
        Ex = dataList[33]*256 + dataList[34]
        if verbose:
            print("        T1 ADC=" + str(T1))
            print("        T2 ADC=" + str(T2))
            print("        T3 ADC=" + str(T3))
            print("        T4 ADC=" + str(T4))
            print("         G ADC=" + str(G))
            print("        Ex ADC=" + str(Ex))
        nTOFA = dataList[41]
        nTOFB = dataList[42]
        dtmin = 10*np.int16(dataList[35]*256 + dataList[36])
        if verbose:
            print("        TimeStamp = " + str(timeStamp))
            print("        TOF=" + str(dtmin) + " Number A=" + str(nTOFA) + " Number B=" + str(nTOFB))
            print("        run=" + str(run) + "  trigger " + str(trigger))
        tofA = 10*(dataList[43]*256 + dataList[44])
        tofB = 10*(dataList[45]*256 + dataList[46])
        clkA = dataList[47]*256 + dataList[48]
        clkB = dataList[49]*256 + dataList[50]
        trgStatus = dataList[22]
        nTkrLyrs = dataList[51]
        if verbose: 
            if month > 12 or month < 1: month = 1
            print("        Event time = " + str(hour) + ":" + str(minute) + ":" + str(second) + " on " + months[month] + " " + str(day) + ", " + str(year))
            print("        REF-A=" + str(tofA) + "  REF-B=" + str(tofB))
            print("        TOF clkA=" + str(clkA) + "  TOF clkB=" + str(clkB))
            print("        Trigger status = " + str(hex(trgStatus)))
            print("      Number of tracker layers read out = " + str(nTkrLyrs))
            iPtr = 52
            FPGAs = []
            stripHits = []
            #PSM July 26 2021: Commented the loop below to avoid most of the crashes due to tracker (hopefully this works)
            """
            for brd in range(nTkrLyrs):
                brdNum = dataList[iPtr]
                iPtr = iPtr + 1
                nBytes = dataList[iPtr]
                iPtr = iPtr + 1
                #print("           " + str(brd) + " Hit list from tracker board " + str(brdNum) + " with " + str(nBytes) + " bytes:")
                hitList = []
                for hit in range(nBytes):
                    #print("                      " + str(hit) + "  " + hex(dataList[iPtr]))
                    hitList.append(byteList[iPtr])
                    iPtr = iPtr + 1
                #print("           Hit list= " + getBinaryString(hitList))
                rc, FPGA, strips = ParseASIChitList(getBinaryString(hitList),True)
                if rc != 0: nBadTkr = nBadTkr + 1
                numHits = numHits + len(strips)
                FPGAs.append(FPGA)
                stripHits.append(strips)
<<<<<<< HEAD
            if nPlotted < nToPlot: 
                plotTkrEvnt(run, trigger, FPGAs, stripHits)
                nPlotted = nPlotted + 1
=======
            if event%100==0: plotTkrEvnt(run, trigger, FPGAs, stripHits) #one plot per 100 events -B
            """
>>>>>>> d74c7c0c
        if trgStatus & 0x01: pmtTrg1 = pmtTrg1 + 1
        if trgStatus & 0x02: pmtTrg2 = pmtTrg2 + 1
        if trgStatus & 0x04: tkrTrg0 = tkrTrg0 + 1
        if trgStatus & 0x08: tkrTrg1 = tkrTrg1 + 1
        if trgStatus & 0x10: pmtGrd = pmtGrd + 1
<<<<<<< HEAD
        strOut = '{} {} {} {} {} {} {} {} {} {} {} {} {}\n'.format(trigger, T1, T2, T3, T4, G, Ex, tofA, tofB, dtmin, nTOFA, nTOFB, deltaTime)
=======
        strOut = '{}, {}, {}, {}, {}, {}, {}, {}, {}, {}, {}, {}, {}\n'.format(trigger, T1, T2, T3, T4, G, Ex, tofA, tofB, dtmin, nTOFA, nTOFB, deltaTime)
>>>>>>> d74c7c0c
        f.write(strOut)   
        TOFavg = TOFavg + float(dtmin)
        TOFavg2 = TOFavg2 + float(dtmin)*float(dtmin)
        ADCavg[0] = ADCavg[0] + T1
        ADCavg[1] = ADCavg[1] + T2
        ADCavg[2] = ADCavg[2] + T3
        ADCavg[3] = ADCavg[3] + T4
        ADCavg[4] = ADCavg[4] + G
        ADCavg[5] = ADCavg[5] + Ex
        ADCavg2[0] = ADCavg2[0] + T1*T1
        ADCavg2[1] = ADCavg2[1] + T2*T2
        ADCavg2[2] = ADCavg2[2] + T3*T3
        ADCavg2[3] = ADCavg2[3] + T4*T4
        ADCavg2[4] = ADCavg2[4] + G*G
        ADCavg2[5] = ADCavg2[5] + Ex*Ex
        # Output all of the data to an ASCII file
<<<<<<< HEAD
        if outputEvents:
            timeStr = str(hour) + ":" + str(minute) + ":" + str(second) + " on " + months[month] + " " + str(day) + ", " + str(year)
            f2.write("Event {:d}: {} {:s}\n".format(trigger, timeStamp, timeStr))
            f2.write("  ADC: {}, {}, {}, {}, {}\n".format(T1, T2, T3, T4, G))
            f2.write("  TOF: {}  nA={}  nB={}  refA={}  refB={}  clkA={}  clkB={} \n".format(dtmin, nTOFA, nTOFB, tofA, tofB, clkA, clkB))
            for lyr, hits in zip(FPGAs,stripHits):
                f2.write("    Lyr {}:".format(lyr))
                for strip in hits:
                    f2.write(" {} ".format(strip))
                f2.write("\n")
=======
        timeStr = str(hour) + ":" + str(minute) + ":" + str(second) + " on " + months[month] + " " + str(day) + ", " + str(year)
        f2.write("Event {:d}: {} {:s}\n".format(trigger, timeStamp, timeStr))
        f2.write("  Trigger: " + str(trigger) + " accepted, " + str(cntGo1) + " generated.  Data List length = " + str(len(dataList)) + "\n")
        f2.write("  Tstatus: " + str(hex(trgStatus)) + "\n")
        f2.write("  ADC: {}, {}, {}, {}, {}\n".format(T1, T2, T3, T4, G))
        f2.write("  TOF: {}  nA={}  nB={}  refA={}  refB={}  clkA={}  clkB={} \n".format(dtmin, nTOFA, nTOFB, tofA, tofB, clkA, clkB))
        for lyr, hits in zip(FPGAs,stripHits):
            f2.write("    Lyr {}:".format(lyr))
            for strip in hits:
                f2.write(" {} ".format(strip))
            f2.write("\n")
>>>>>>> d74c7c0c

    endTime = time.time()
    runTime = endTime - startTime
    print("Elapsed time for the run = " + str(runTime) + " seconds")
    f2.write("Elapsedtimefortherun: " + str(runTime) + " seconds\n")
    timeSum = timeSum/float(numEvnts - 1)
    print("Average time between event time stamps = " + str(timeSum))
    f2.write("Averagetimebetweeneventtimestamps: " + str(timeSum)+"\n")
    
    # Tell the Event PSOC to stop the run
    cmdHeader = mkCmdHdr(0, 0x44, addrEvnt)
    ser.write(cmdHeader)
    nBytes = 8
    nPackets = 4
    print("limitedRun: EOR expecting " + str(nBytes) + " bytes coming back.")
    f2.write("limitedRun: EOR expecting " + str(nBytes) + " bytes coming back.\n")
    byteList = []
    for i in range(nPackets):
        ret = ser.read(3)
        if ret != b'\xDC\x00\xFF':
            print("limitedRun: invalid header returned: " + str(ret))
            f2.write("limitedRun: invalid header returned: " + str(ret) +"\n")            
        byteList.append(ser.read())
        byteList.append(ser.read())
        byteList.append(ser.read())
        ret = ser.read(3)
        if ret != b'\xFF\x00\xFF':
            print("limitedRun: invalid trailer returned: " + str(ret))  
            f2.write("limitedRun: invalid trailer returned: " + str(ret)+"\n")            
    if (bytes2int(byteList[0]) != nBytes): 
        print("limitedRun: wrong number " + str(byteList[0].hex()) + " of bytes returned in EOR summary.")  
        f2.write("limitedRun: wrong number " + str(byteList[0].hex()) + " of bytes returned in EOR summary."+"\n")  
    go0 = bytes2int(byteList[3])
    go1 = bytes2int(byteList[4])
    go2 = bytes2int(byteList[5])
    go3 = bytes2int(byteList[6])
    cntGo1 = go0*16777216 + go1*65536 + go2*256 + go3

    go0 = bytes2int(byteList[7])
    go1 = bytes2int(byteList[8])
    go2 = bytes2int(byteList[9])
    go3 = bytes2int(byteList[10])
    cntGo = go0*16777216 + go1*65536 + go2*256 + go3
    
    Sigma = [0.,0.,0.,0.,0.,0.]
    TOFavg = TOFavg/float(numEvnts)
    TOFavg2 = TOFavg2/float(numEvnts)
    numHitsAvg = numHits/float(numEvnts)
    print("Average number of hits per event = " + str(numHitsAvg))
    f2.write("Averagenumberofhitsperevent: " + str(numHitsAvg)+"\n")
    sigmaTOF = math.sqrt(TOFavg2 - TOFavg*TOFavg)
    for ch in range(6):
        ADCavg[ch] = ADCavg[ch]/float(numEvnts)
        ADCavg2[ch] = ADCavg2[ch]/float(numEvnts)
        Sigma[ch] = math.sqrt(ADCavg2[ch] - ADCavg[ch]*ADCavg[ch])
<<<<<<< HEAD
    f.close()
    if outputEvents: f2.close()
=======

>>>>>>> d74c7c0c
    print("Number of triggers generated = " + str(cntGo1))
    f2.write("Numberoftriggersgenerated: " + str(cntGo1)+"\n")
    print("Number of triggers accepted = " + str(cntGo))
    f2.write("Numberoftriggersaccepted: " + str(cntGo)+"\n")
    live = cntGo/float(cntGo1)
    print("Live time fraction = " + str(live))
    f2.write("Livetimefraction: " + str(live)+"\n")
    print("Number of primary PMT triggers captured = " + str(pmtTrg1))
    f2.write("NumberofprimaryPMTtriggerscaptured: " + str(pmtTrg1)+"\n")
    print("Number of secondary PMT triggers captured = " + str(pmtTrg2))
    f2.write("NumberofsecondaryPMTtriggerscaptured: " + str(pmtTrg2)+"\n")
    print("Number of tracker-0 triggers captured = " + str(tkrTrg0))
    f2.write("Numberoftracker-0triggerscaptured: " + str(tkrTrg0)+"\n")
    print("Number of tracker-1 triggers captured = " + str(tkrTrg1))
    f2.write("Numberoftracker-1triggerscaptured: " + str(tkrTrg1)+"\n")
    print("Number of triggers with guard fired = " + str(pmtGrd))
    f2.write("Numberoftriggerswithguardfired: " + str(pmtGrd)+"\n")
    print("Number of bad tracker events = " + str(nBadTkr))
    f2.write("Numberofbadtrackerevents: " + str(nBadTkr)+"\n")

    f.close()
    f2.close()

    return ADCavg, Sigma, TOFavg, sigmaTOF

def plotTkrEvnt(run, event, layers, hitList):
    f = open("plot_run" + str(run) + "_evt_" + str(event) + ".plt", "w")
    f.write("set title 'Event Number {:d}\n".format(event))
    f.write("set multiplot layout 1,2 rowsfirst\n")
    f.write("set xrange [0.:20.]\n")
    f.write("set yrange [0.:35.]\n")
    f.write("set xlabel 'X'\n")
    f.write("set ylabel 'Z'\n")
    f.write("$bending << EOD\n")
    for lyr, hits in zip(layers,hitList):
        if view[lyr] == "bending":
            for strip in hits:
                x = (strip-1)*0.0228
                f.write(" {:f} {:f}\n".format(x, lyrZ[lyr]+30.))
    f.write("EOD\n")
    f.write("plot $bending u 1:2 with points pt 7 ps 1\n")
    
    f.write("set xlabel 'Y'\n")
    f.write("$nonbending << EOD\n")
    for lyr, hits in zip(layers,hitList):
        if view[lyr] == "nonbending":
            for strip in hits:
                x = (strip-1)*0.0228
                f.write(" {:f} {:f}\n".format(x, lyrZ[lyr]+30.))
    f.write("EOD\n")
    f.write("plot $nonbending u 1:2 with points pt 7 ps 1\n")
    
    f.write("unset multiplot")
    f.close()
    
# Read the PMT channel counts
def getChannelCount(channel):
    PSOCaddress = addrEvnt;
    cmdHeader = mkCmdHdr(1, 0x37, PSOCaddress)
    ser.write(cmdHeader)
    data1 = mkDataByte(channel, PSOCaddress, 1)
    ser.write(data1)
    ret = ser.read(3)
    if ret != b'\xDB\x00\xFF':
        print("getChannelCount: invalid header returned: " + str(ret))
    count = bytes2int(ser.read(3))
    ret = ser.read(3)
    if ret != b'\xFF\x00\xFF':
        print("getChannelCount: invalid trailer returned: " + str(ret))  
    return count
    
# Read the PMT channel counts from end of run
def getEndOfRunChannelCount(channel):
    PSOCaddress = addrEvnt;
    cmdHeader = mkCmdHdr(1, 0x33, PSOCaddress)
    ser.write(cmdHeader)
    data1 = mkDataByte(channel, PSOCaddress, 1)
    ser.write(data1)
    ret = ser.read(3)
    if ret != b'\xDB\x00\xFF':
        print("getEndOfRunChannelCount: invalid header returned: " + str(ret))
    count = bytes2int(ser.read(3))
    ret = ser.read(3)
    if ret != b'\xFF\x00\xFF':
        print("getEndOfRunChannelCount: invalid trailer returned: " + str(ret))  
    return count

# Set up the Event PSOC trigger masks
def setTriggerMask(maskNumber, mask):
    PSOCaddress = addrEvnt
    if maskNumber != 1 and maskNumber != 2:
        print("setTriggerMask: the mask number must be 1 or 2")
        return
    cmdHeader = mkCmdHdr(2, 0x36, PSOCaddress)
    ser.write(cmdHeader)
    data1 = mkDataByte(maskNumber, PSOCaddress, 1)
    ser.write(data1)
    data2 = mkDataByte(mask, PSOCaddress, 2)
    ser.write(data2)
    
def getTriggerMask(maskNumber):
    PSOCaddress = addrEvnt
    if maskNumber != 1 and maskNumber != 2:
        print("getTriggerMask: the mask number must be 1 or 2")
        return
    cmdHeader = mkCmdHdr(1, 0x3E, PSOCaddress)
    ser.write(cmdHeader)
    data1 = mkDataByte(maskNumber, PSOCaddress, 1)
    ser.write(data1)
    ret = ser.read(3)
    if ret != b'\xDB\x00\xFF':
        print("getTriggerMask: invalid header returned: " + str(ret))
    mask = bytes2int(ser.read(1))
    ser.read(2)
    ret = ser.read(3)
    if ret != b'\xFF\x00\xFF':
        print("getTriggerMask: invalid trailer returned: " + str(ret))  
    return mask
    
# Set where the event PSOC will send its data
def setOutputMode(mode):
    PSOCaddress = addrEvnt
    cmdHeader = mkCmdHdr(1, 0x30, PSOCaddress)
    ser.write(cmdHeader)
    if mode == "UART":
        imode = 1
    else: 
        imode = 0
    data1 = mkDataByte(imode, PSOCaddress, 1)
    ser.write(data1)    

# Set the threshold for the DAC of a PMT channel
def setPmtDAC(channel, value, address):
    if channel > 5 or channel < 1: return 1
    byte2 = (value & 0x0f00) >> 8
    byte1 = (value & 0x00FF) 
    if (channel < 5): nData = 2
    else: nData = 3  # Channel 5 has a 12-bit DAC
    cmdHeader = mkCmdHdr(nData, 0x01, address)
    #print("command =" + str(cmdHeader))
    ser.write(cmdHeader)
    data1 = mkDataByte(channel, address, 1)
    #print("1st data byte =" + str(data1))
    ser.write(data1)
    if (channel == 5):
        data2 = mkDataByte(byte2, address, 2)
        #print("2nd data byte =" + str(data2))
        ser.write(data2)
        data3 = mkDataByte(byte1, address, 3)
        #print("3rd data byte =" + str(data3))
    else:
        data3 = mkDataByte(byte1, address, 2)
        #print("2rd data byte =" + str(data3))
    ser.write(data3)   
    return 0

# Read back the current setting of a PMT DAC
def readPmtDAC(channel, address):
    if channel > 5 or channel < 1: return 999
    cmdHeader = mkCmdHdr(1, 0x02, address)
    ser.write(cmdHeader)
    data1 = mkDataByte(channel, address, 1)
    ser.write(data1)
    ret = ser.read(3)
    if ret != b'\xDB\x00\xFF':
        print("readPmtDAC: invalid header returned: " + str(ret))
    if (channel == 5):
        value = bytes2int(ser.read(2))
    else:
        value = bytes2int(ser.read(1))
        ser.read(1)
    ser.read(1)
    ret = ser.read(3)
    if ret != b'\xFF\x00\xFF':
        print("readPmtDAC: invalid trailer returned: " + str(ret))
    return value

def triggerEnableStatus():
    cmdHeader = mkCmdHdr(0, 0x3D, addrEvnt)
    ser.write(cmdHeader)
    ret = ser.read(3);
    if ret != b'\xDB\x00\xFF':
        print("triggerEnableStatus: invalid header returned: " + str(ret))
    value = bytes2int(ser.read(1))
    ser.read(2)
    ret = ser.read(3)
    if ret != b'\xFF\x00\xFF':
        print("readPmtDAC: invalid trailer returned: " + str(ret))
    return value        

# Load a 12-bit DAC for the TOF threshold
def setTofDAC(channel, value, address):
    if channel > 2 or channel < 1: return 1
    byte2 = (value & 0x0F00) >> 8
    byte1 = (value & 0x00FF) 
    nData = 3  
    cmdHeader = mkCmdHdr(nData, 0x04, address)
    #print("command =" + str(cmdHeader))
    ser.write(cmdHeader)
    data1 = mkDataByte(channel, address, 1)
    #print("1st data byte =" + str(data1))
    ser.write(data1)
    data2 = mkDataByte(byte2, address, 2)
    #print("2nd data byte =" + str(data2))
    ser.write(data2)
    data3 = mkDataByte(byte1, address, 3)
    #print("3rd data byte =" + str(data3))
    ser.write(data3)   
    return 0

# Read back the current setting of a TOF 12-bit DAC
def readTofDAC(channel, address):
    if channel > 2 or channel < 1: return 999
    cmdHeader = mkCmdHdr(1, 0x05, address)
    #print("readTofDAC: cmdHeader = " + str(cmdHeader))
    ser.write(cmdHeader)
    data1 = mkDataByte(channel, address, 1)
    #print("readTofDAC: data = " + str(data1))
    ser.write(data1)
    ret = ser.read(3)
    if ret != b'\xDB\x00\xFF':
        print("readTofDAC: invalid header returned: " + str(ret))
    value = bytes2int(ser.read(2))
    #print("value="+str(value))
    ser.read(1)
    ret = ser.read(3)
    if ret != b'\xFF\x00\xFF':
        print("readTofDAC: invalid trailer returned: " + str(ret))
    return value

# Read the bus voltage from an INA226 chip
def readBusVoltage(i2cAddress, PSOCaddress):
    cmdHeader = mkCmdHdr(1, 0x20, PSOCaddress)
    ser.write(cmdHeader)
    data1 = mkDataByte(i2cAddress, PSOCaddress, 1)
    ser.write(data1)
    ret = ser.read(3)
    if ret != b'\xDB\x00\xFF':
        print("readBusVoltage: invalid header returned: " + str(ret))
    value = bytes2int(ser.read(2))
    #print("value="+str(value))
    ser.read(1)
    ret = ser.read(3)
    if ret != b'\xFF\x00\xFF':
        print("readBusVoltage: invalid trailer returned: " + str(ret))
    return (value * 1.25)/1000.

# Read the shunt voltage from an INA226 chip and calculate the current
def readCurrent(i2cAddress, address):
    cmdHeader = mkCmdHdr(1, 0x21, address)
    ser.write(cmdHeader)
    data1 = mkDataByte(i2cAddress, address, 1)
    ser.write(data1)
    ret = ser.read(3)
    if ret != b'\xDB\x00\xFF':
        print("readCurrent: invalid header returned: " + str(ret))
    value = bytes2int(ser.read(2))
    #print("value="+str(value))
    ser.read(1)
    ret = ser.read(3)
    if ret != b'\xFF\x00\xFF':
        print("readCurrent: invalid trailer returned: " + str(ret))
    return (value * 0.03)
    
# Read the shunt voltage from an INA226 chip and calculate the current
def readTemperature(address):
    cmdHeader = mkCmdHdr(0, 0x22, address)
    ser.write(cmdHeader)
    ret = ser.read(3)
    if ret != b'\xDB\x00\xFF':
        print("readCurrent: invalid header returned: " + str(ret))
    byte1 = ser.read(1)
    byte2 = ser.read(1)
    #print("readTemperature: byte1 = " + str(binascii.hexlify(byte1)) + " byte2 = " + str(binascii.hexlify(byte2)))
    value = bytes2int(byte1 + byte2) >> 4
    #print("value="+str(value))
    ser.read(1)
    ret = ser.read(3)
    if ret != b'\xFF\x00\xFF':
        print("readTemperature: invalid trailer returned: " + str(ret))
    return (value*0.0625)

# Load a byte into any register of the Real-Time Clock
def loadRTCregister(regAddress, regValue, address):
    cmdHeader = mkCmdHdr(2, 0x24, address)
    ser.write(cmdHeader)
    data1 = mkDataByte(regAddress, address, 1)
    ser.write(data1)
    data2 = mkDataByte(regValue, address, 2)
    ser.write(data2)
    
# Load a byte into any register of the barometer chip
def loadBarometerReg(regAddress, regValue, PSOCaddress):    
    cmdHeader = mkCmdHdr(2, 0x27, PSOCaddress)
    ser.write(cmdHeader)
    data1 = mkDataByte(regAddress, PSOCaddress, 1)
    ser.write(data1)
    data2 = mkDataByte(regValue, PSOCaddress, 2)
    ser.write(data2)
    
# Read a byte from any register of the barometer chip
def readBarometerReg(regAddress, PSOCaddress):
    cmdHeader = mkCmdHdr(1, 0x26, PSOCaddress)
    ser.write(cmdHeader)
    data1 = mkDataByte(regAddress, PSOCaddress, 1)
    ser.write(data1)
    ret = ser.read(3)
    if ret != b'\xDB\x00\xFF':
        print("readBarometerReg: invalid header returned: " + str(ret))
    byte1 = ser.read(1)
    #print("readBarometerReg: byte = " + str(binascii.hexlify(byte1)))
    ser.read(2)
    ret = ser.read(3)
    if ret != b'\xFF\x00\xFF':
        print("readBarometerReg: invalid trailer returned: " + str(ret))
    return bytes2int(byte1)
    
# Read a byte from any register of the Real-Time Clock
def readRTCregister(regAddress, PSOCaddress):
    cmdHeader = mkCmdHdr(1, 0x23, PSOCaddress)
    ser.write(cmdHeader)
    data1 = mkDataByte(regAddress, PSOCaddress, 1)
    ser.write(data1)
    ret = ser.read(3)
    if ret != b'\xDB\x00\xFF':
        print("readRTCregister: invalid header returned: " + str(ret))
    byte1 = ser.read(1)
    #print("readRTCregister: byte = " + str(binascii.hexlify(byte1)))
    ser.read(2)
    ret = ser.read(3)
    if ret != b'\xFF\x00\xFF':
        print("readRTCregister: invalid trailer returned: " + str(ret))
    return byte1

# Turn on or off the 3.6 MHz oscillator
def ctrlOsc(setting):
    if setting == 1:
        print("Turning the external clock oscillator on")
    elif setting == 0:
        print("Turning the external clock oscillator off")
      
    PSOCaddress = addrMain
    cmdHeader = mkCmdHdr(1, 0x30, PSOCaddress)
    ser.write(cmdHeader)
    data1 = mkDataByte(setting, PSOCaddress, 1)
    ser.write(data1)

# Pack two decimal digits into a byte
def createDec(number):
    ones = number%10
    tens = int(number/10)
    return (tens<<4 | ones)

# Set the i2c Real-Time Clock according to the current time and date
def setRTCtime(address):
    now = time.localtime()
    #print(now)
    c = 1<<7
    b = createDec(now.tm_sec) | c
    loadRTCregister(0x00, b, address)
    b = createDec(now.tm_min)
    loadRTCregister(0x01, b, address)
    b = createDec(now.tm_hour)
    loadRTCregister(0x02, b, address)
    batteryEnable = 1
    b = (batteryEnable<<3 | now.tm_wday) 
    loadRTCregister(0x03, b, address)
    b =  createDec(now.tm_mday)
    loadRTCregister(0x04, b, address)
    b = createDec(now.tm_mon)
    loadRTCregister(0x05, b, address)
    yr = now.tm_year%100
    b = createDec(yr)
    loadRTCregister(0x06, b, address)
    time.sleep(2)

# Set the PSOC internal Real-Time-Clock according to the current time and date
def setInternalRTC(address):
    now = time.localtime()
    print("setInternalRTC: " + str(now))
    cmdHeader = mkCmdHdr(10, 0x45, address)
    #print("command header x45 10 for address=" + str(address) + "  is " + str(cmdHeader))
    ser.write(cmdHeader)
    data1 = mkDataByte(now.tm_sec, address, 1)
    #print("data1 for " + str(now.tm_sec) + " is " + str(data1))
    ser.write(data1)
    data2 = mkDataByte(now.tm_min, address, 2)
    ser.write(data2)
    #print("data2=" + str(now.tm_min))
    data3 = mkDataByte(now.tm_hour, address, 3)
    ser.write(data3)
    data4 = mkDataByte(now.tm_wday+1, address, 4)
    ser.write(data4)
    data5 = mkDataByte(now.tm_mday, address, 5)
    ser.write(data5)
    dayOfYear = now.tm_yday
    data6 = mkDataByte(dayOfYear//256, address, 6)
    ser.write(data6)
    data7 = mkDataByte(dayOfYear%256, address, 7)
    ser.write(data7)
    data8 = mkDataByte(now.tm_mon, address, 8)
    #print("data8=" + str(now.tm_mon))
    ser.write(data8)
    year = now.tm_year
    #print("year=" + str(now.tm_year))
    data9 = mkDataByte(year//256, address, 9)
    ser.write(data9)
    data10 = mkDataByte(year%256, address, 10)
    ser.write(data10)
    time.sleep(2)
    
def getInternalRTC(address):
    cmdHeader = mkCmdHdr(0, 0x46, address)
    ser.write(cmdHeader)
    time.sleep(0.1)
    ret = ser.read(3)
    if ret != b'\xDC\x00\xFF': 
        print("getInternalRTC: incorrect header returned: " + str(ret)) 
    ret = ser.read(1)
    nData = bytes2int(ret)
    #print("getInternalRTC: expecting " + str(nData) + " bytes of data.")
    ser.read(2)
    ret = ser.read(3)
    if ret != b'\xFF\x00\xFF':
        print("getInternalRTC: invalid trailer returned: " + str(ret))
    nPackets = 4
    byteList = []
    for ipkt in range(nPackets):
        ret = ser.read(3)
        #print(str(ret))
        if ret != b'\xDC\x00\xFF': 
            print("getInternalRTC " + str(ipkt) + ": incorrect header returned: " + str(ret)) 
        byte = ser.read(1)
        #print(str(byte))
        byteList.append(bytes2int(byte))
        byte = ser.read(1)
        #print(str(byte))
        byteList.append(bytes2int(byte))
        byte = ser.read(1)
        #print(str(byte))
        byteList.append(bytes2int(byte))
        ret = ser.read(3)
        #print(str(ret))
        if ret != b'\xFF\x00\xFF':
            print("getInternalRTC " + str(ipkt) + ": invalid trailer returned: " + str(ret))

    #for i in range(10):
    #    print("    Byte " + str(i) + " is " + str(byteList[i]))    
    year = byteList[8]*256 + byteList[9]
    month = byteList[7]
    if month > 12: month = 1
    date = byteList[4]
    weekday = byteList[3] - 1  # internal RTC counts from 1 to 7
    if weekday > 6: weekday = 0
    hour = byteList[2]
    minute = byteList[1]
    second = byteList[0]
    print("The current RTC time is " + str(hour) + ":" + str(minute) + ":" + str(second) + ", " + days[weekday] + " " + months[month] + " " + str(date) + ", " + str(year))         
    
# Unpack 2 decimal digits from a byte
def dec2int(byte):
    ones = byte & 0x0F
    tens = (byte & 0xF0) >> 4
    return tens*10 + ones

# Set the main PSOC internal real time clock from the i2c RTC
def setInternalRTCfromI2C():
    cmdHeader = mkCmdHdr(0, 0x47, addrMain)
    ser.write(cmdHeader)
    print("setInternalRTCfromI2C: setting the internal Main PSOC RTC from the i2c RTC")
    time.sleep(2)

# Read and print out the current time date, from the onboard i2c-bus Real-Time-Clock
def readRTCtime(address):
    byte = readRTCregister(0x00, address)
    second = dec2int(bytes2int(byte) & 0x7F)
    #print("readRTCtime: seconds = " + str(second))
    byte = readRTCregister(0x01, address)
    minute = dec2int(bytes2int(byte) & 0x7F)
    #print("readRTCtime: minutes = " + str(minute))
    byte = readRTCregister(0x02, address)
    hour = dec2int(bytes2int(byte) & 0x3F)
    #print("readRTCtime: hours = " + str(hour))
    byte = readRTCregister(0x03, address)
    weekday = bytes2int(byte) & 0x07
    #print("readRTCtime: weekday = " + str(weekday))
    byte = readRTCregister(0x04, address)
    date = dec2int(bytes2int(byte) & 0x3F)
    #print("readRTCtime: date = " + str(date))
    byte = readRTCregister(0x05, address)
    month = dec2int(bytes2int(byte) & 0x1F)
    #print("readRTCtime: month = " + str(month))
    byte = readRTCregister(0x06, address)
    year = 2000 + dec2int(bytes2int(byte))
    #print("readRTCtime: year = " + str(year))
    print("The current i2c RTC time is " + str(hour) + ":" + str(minute) + ":" + str(second) + ", " + days[weekday] + " " + months[month] + " " + str(date) + ", " + str(year))

# Read back and print out all of the error codes stored up in the main PSOC
def readErrors(address):
    cmdHeader = mkCmdHdr(0, 0x03, address)
    ser.write(cmdHeader)
    ret = ser.read(3)
    if ret == b'\xDB\x00\xFF':
        byte1 = ser.read(1)
        if bytes2int(byte1) == 0x00:
            print("No errors have been logged from PSOC address " + str(address))
            byte2 = ser.read(1)
            print("    Byte 2 returned to readErrors: " + str(binascii.hexlify(byte2)))
            byte3 = ser.read(1)
            print("    Byte 3 returned to readErrors: " + str(binascii.hexlify(byte3)))
        else:
            print("For PSOC address " + str(address) + ", Error code returned to readErrors: " + str(bytes2int(byte1)))
            byte2 = ser.read(1)
            print("    First information byte = " + str(binascii.hexlify(byte2)))
            byte3 = ser.read(1)
            print("    Second information byte = " + str(binascii.hexlify(byte3)))
        ret = ser.read(3)
        if ret != b'\xFF\x00\xFF':
            print("readErrors: invalid trailer returned: " + str(ret))
    elif ret == b'\xDC\x00\xFF':
        for i in range(3):
            ret = ser.read(1)
            #print("Byte "+str(i)+" returned to readErrors: " + str(binascii.hexlify(ret)))
            if i == 0: nData = bytes2int(ret)
        print("readErrors for PSOC address " + str(address) + ": number of data bytes = " + str(nData))           
        ret = ser.read(3)
        if ret != b'\xFF\x00\xFF':
            print("readErrors: invalid trailer returned: " + str(ret))
        nPackets = int((nData-1)/3) + 1;
        for packet in range(nPackets):
            ret = ser.read(3)
            if ret != b'\xDC\x00\xFF':
                print("readErrors: invalid header returned: " + str(ret))
            ret = ser.read(1)
            print("Error code returned to readErrors is " + str(bytes2int(ret)))  
            ret = ser.read(1)
            print("    First information byte = " + str(binascii.hexlify(ret)))
            ret = ser.read(1)
            print("    Second information byte = " + str(binascii.hexlify(ret)))
            ret = ser.read(3)
            if ret != b'\xFF\x00\xFF':
                print("readErrors: invalid trailer returned: " + str(ret))
    else:
        print("readErrors: invalid header returned: " + str(ret))


# Read back the voltage of the 5V supply on the backplane, digitized by the main PSOC Sigma-Delta ADC
def readBackplaneVoltage():
    address = addrMain
    cmdHeader = mkCmdHdr(0, 0x25, address)
    ser.write(cmdHeader)
    time.sleep(0.1)
    ret = ser.read(3)
    if ret != b'\xDB\x00\xFF':
        print("readBackplaneVoltage: invalid header returned: " + str(ret))
    value = bytes2int(ser.read(2))
    ser.read(1)
    ret = ser.read(3)
    if ret != b'\xFF\x00\xFF':
        print("readBackplaneVoltage: invalid trailer returned: " + str(ret))
    return value/1000.

# Read back the voltage of the watch battery (used by the RTC), digitized by the event PSOC Sigma-Delta ADC
def readBatteryVoltage():
    cmdHeader = mkCmdHdr(0, 0x25, addrEvnt)
    ser.write(cmdHeader)
    time.sleep(0.1)
    ret = ser.read(3)
    if ret != b'\xDB\x00\xFF':
        print("readBatteryVoltage: invalid header returned: " + str(ret))
    value = bytes2int(ser.read(2))
    print("readBatteryVoltage: result = " + str(value) + " mV")
    ser.read(1)
    ret = ser.read(3)
    if ret != b'\xFF\x00\xFF':
        print("readBatteryVoltage: invalid trailer returned: " + str(ret))
    return value/1000.

def readNumTOF(address):
    cmdHeader = mkCmdHdr(0, 0x34, address)
    ser.write(cmdHeader)
    time.sleep(0.1)
    ret = ser.read(3)
    if ret != b'\xDB\x00\xFF':
        print("readNumTOF: invalid header returned: " + str(ret))
    valueA = bytes2int(ser.read(1))
    print("readNumTOF: channel-A TOF pointer = " + str(valueA))
    valueB = bytes2int(ser.read(1))
    print("readNumTOF: channel-B TOF pointer = " + str(valueB))
    ser.read(1)
    ret = ser.read(3)
    if ret != b'\xFF\x00\xFF':
        print("readNumTOF: invalid trailer returned: " + str(ret))  
    return [valueA, valueB]

def readSAR_ADC(address):
    cmdHeader = mkCmdHdr(0, 0x33, address)
    ser.write(cmdHeader)
    time.sleep(0.1)
    ret = ser.read(3)
    if ret != b'\xDB\x00\xFF':
        print("readSAR_ADC: invalid header returned: " + str(ret))
    value = bytes2int(ser.read(2))
    ser.read(1)
    ret = ser.read(3)
    if ret != b'\xFF\x00\xFF':
        print("readSAR_ADC: invalid trailer returned: " + str(ret))
    return value*3.3/4096.

def readAllTOFdata(address):
    cmdHeader = mkCmdHdr(0, 0x40, address)
    ser.write(cmdHeader)
    time.sleep(0.1)
    ret = ser.read(3)
    if ret == b'\xDB\x00\xFF':
        nA = bytes2int(ser.read(1))
        print("readAllTOFdata: number of A-channel hits = " + str(nA))
        nB = bytes2int(ser.read(1))     
        print("readAllTOFdata: number of B-channel hits = " + str(nB))
        b3 = bytes2int(ser.read(1))
        print("readAllTOFdata: 3rd byte = " + str(b3))
        return
    if ret != b'\xDC\x00\xFF':
        print("readAllTOFdata: invalid header returned: " + str(ret))
    nData = bytes2int(ser.read(1))
    print("readAllTOFdata: number of bytes in event = " + str(nData))
    ser.read(2)
    ret = ser.read(3)
    if ret != b'\xFF\x00\xFF':
        print("readAllTOFdata: invalid trailer returned: " + str(ret))
    ret = ser.read(3)
    if ret != b'\xDC\x00\xFF':
        print("readAllTOFdata: invalid header returned: " + str(ret))
    nA = bytes2int(ser.read(1))
    print("readAllTOFdata: number of A-channel hits = " + str(nA))
    nB = bytes2int(ser.read(1))     
    print("readAllTOFdata: number of B-channel hits = " + str(nB))
    b3 = bytes2int(ser.read(1))
    print("readAllTOFdata: 3rd byte = " + str(b3))
    if (b3 == 2):
        print("    readAllTOFdata: the TOF data were truncated")
    ret = ser.read(3)
    if ret != b'\xFF\x00\xFF':
        print("readAllTOFdata: invalid trailer returned: " + str(ret))
    for i in range(nA):
        ret = ser.read(3)
        if ret != b'\xDC\x00\xFF':
            print("    readAllTOFdata: invalid header returned: " + str(ret))
        refIdx = bytes2int(ser.read(2))
        stp0 = bytes2int(ser.read(1))       
        ret = ser.read(3)
        if ret != b'\xFF\x00\xFF':
            print("readAllTOFdata: invalid trailer returned: " + str(ret))
        ret = ser.read(3)
        if ret != b'\xDC\x00\xFF':
            print("    readAllTOFdata: invalid header returned: " + str(ret))
        stop = stp0*256 + bytes2int(ser.read(1))
        clkCnt = bytes2int(ser.read(2))             
        ret = ser.read(3)
        if ret != b'\xFF\x00\xFF':
            print("readAllTOFdata: invalid trailer returned: " + str(ret))
        timeA = refIdx*8333 + stop;
        print("    Channel A hit " + str(i) + ": ref=" + str(refIdx) + ", stop=" + str(stop) + ", time=" + str(timeA) + ",  clock count = " + str(clkCnt))
    for i in range(nB):
        ret = ser.read(3)
        if ret != b'\xDC\x00\xFF':
            print("    readAllTOFdata: invalid header returned: " + str(ret))
        refIdx = bytes2int(ser.read(2))
        stp0 = bytes2int(ser.read(1))       
        ret = ser.read(3)
        if ret != b'\xFF\x00\xFF':
            print("readAllTOFdata: invalid trailer returned: " + str(ret))
        ret = ser.read(3)
        if ret != b'\xDC\x00\xFF':
            print("    readAllTOFdata: invalid header returned: " + str(ret))
        stop = stp0*256 + bytes2int(ser.read(1))
        clkCnt = bytes2int(ser.read(2))             
        ret = ser.read(3)
        if ret != b'\xFF\x00\xFF':
            print("readAllTOFdata: invalid trailer returned: " + str(ret))
        timeB = refIdx*8333 + stop;
        print("    Channel B hit " + str(i) + ": ref=" + str(refIdx) + ", stop=" + str(stop) + ": time=" + str(timeB) + ",  clock count = " + str(clkCnt))        
    print("     ")
            
def readTOFevent(address, channel):
    cmdHeader = mkCmdHdr(1, 0x35, address)
    ser.write(cmdHeader)
    data1 = mkDataByte(channel, address, 1)
    ser.write(data1)
    time.sleep(0.1)
    ret = ser.read(3)
    if ret != b'\xDC\x00\xFF':
        print("readTOFevent: invalid header returned: " + str(ret))
    ret = ser.read(1)
    print("    readTOFevent: number of data bytes = " + str(bytes2int(ret)))
    ret = ser.read(2)       
    ret = ser.read(3)
    if ret != b'\xFF\x00\xFF':
        print("readTOFevent: invalid trailer returned: " + str(ret))    
    ret = ser.read(3)
    if ret != b'\xDC\x00\xFF':
        print("readTOFevent: invalid header returned: " + str(ret))
    ref = bytes2int(ser.read(2))
    print("    readTOFevent: reference index = " + str(ref))
    ret = ser.read(1)       
    ret = ser.read(3)
    if ret != b'\xFF\x00\xFF':
        print("readTOFevent: invalid trailer returned: " + str(ret))
    ret = ser.read(3)
    if ret != b'\xDC\x00\xFF':
        print("readTOFevent: invalid header returned: " + str(ret))
    tim = bytes2int(ser.read(2))
    print("    readTOFevent: stop time = " + str(tim))
    ret = ser.read(1)       
    ret = ser.read(3)
    if ret != b'\xFF\x00\xFF':
        print("readTOFevent: invalid trailer returned: " + str(ret))
    ret = ser.read(3)
    if ret != b'\xDC\x00\xFF':
        print("readTOFevent: invalid header returned: " + str(ret))
    clk = bytes2int(ser.read(2))
    print("    readTOFevent: clock count = " + str(clk))
    idx = bytes2int(ser.read(1))
    print("    readTOFevent: number = " + str(idx)) 
    ret = ser.read(3)
    if ret != b'\xFF\x00\xFF':
        print("readTOFevent: invalid trailer returned: " + str(ret))   
    return 10*(ref*8333 + tim)      

# Read back the full configuration of the time-of-flight chip
def readTofConfig():
    address = addrEvnt
    cmdHeader = mkCmdHdr(0, 0x0E, address)
    ser.write(cmdHeader)
    time.sleep(0.1)
    ret = ser.read(3)
    #print("readTofConfig: ret = " + str(ret))
    if ret != b'\xDC\x00\xFF':
        print("readTofConfig: invalid header returned: " + str(ret))
    ret = ser.read(1)
    #print("readTofConfig: ret = " + str(ret))
    print("readTofConfig: number of data bytes = " + str(bytes2int(ret)))
    ret = ser.read(2)
    #print("readTofConfig: ret = " + str(ret))
    ret = ser.read(3)
    if ret != b'\xFF\x00\xFF':
        print("readTofConfig: invalid trailer returned: " + str(ret)) 
    for packet in range(6):
        ret = ser.read(3)
        #print("readTofConfig: ret = " + str(ret))
        if ret != b'\xDC\x00\xFF':
            print("readTofConfig: invalid header returned: " + str(ret))
        for i in range(3):
            ret = ser.read(1)
            print("Byte "+str(i)+" returned by SPI from the TOF chip config reg: " + str(binascii.hexlify(ret)))  
        ret = ser.read(3)
        if ret != b'\xFF\x00\xFF':
            print("readTofConfig: invalid trailer returned: " + str(ret)) 

# Receive and check the echo from a tracker command
def getTkrEcho():
    ret = ser.read(3)
    #print("getTkrEcho: returned header = ", str(ret))
    if ret != b'\xDB\x00\xFF':
        print("getTkrEcho: invalid header returned: " + str(ret))
    cmdCount = bytes2int(ser.read(2))
    #print("getTkrEcho: command count = " + str(cmdCount))
    cmdCode = ser.read(1)
    #print("getTkrEcho: command code = " + str(binascii.hexlify(cmdCode)))
    ret = ser.read(3)
    if ret != b'\xFF\x00\xFF':
        print("getTkrEcho: invalid trailer returned: " + str(ret))
    return cmdCode

def tkrFPGAreset(FPGA):
    address = addrEvnt
    print("Resetting FPGA " + str(FPGA))
    cmdHeader = mkCmdHdr(3, 0x10, address)
    #print("cmdHeader = " + str(binascii.hexlify(cmdHeader)))
    ser.write(cmdHeader)
    data1 = mkDataByte(FPGA, address, 1)
    #print("data1 = " + str(binascii.hexlify(data1)))
    ser.write(data1)
    data2 = mkDataByte(0x04, address, 2)
    #print("data2 = " + str(binascii.hexlify(data2)))
    ser.write(data2)
    data3 = mkDataByte(0x00, address, 3)
    ser.write(data3)
    time.sleep(0.1)
    echo = getTkrEcho()
    if (str(binascii.hexlify(echo)) != "b'04'"):
        print("tkrFPGAreset: incorrect echo received (" + str(binascii.hexlify(echo)) + "), should be b'04'")   
        
# Reset to default the tracker configuration in a given FPGA
def tkrConfigReset(FPGA):
    address = addrEvnt
    print("Resetting the configuration of FPGA " + str(FPGA))
    cmdHeader = mkCmdHdr(3, 0x10, address)
    #print("cmdHeader = " + str(binascii.hexlify(cmdHeader)))
    ser.write(cmdHeader)
    data1 = mkDataByte(FPGA, address, 1)
    #print("data1 = " + str(binascii.hexlify(data1)))
    ser.write(data1)
    data2 = mkDataByte(0x03, address, 2)
    #print("data2 = " + str(binascii.hexlify(data2)))
    ser.write(data2)
    data3 = mkDataByte(0x00, address, 3)
    ser.write(data3)
    time.sleep(0.1)
    echo = getTkrEcho()
    if (str(binascii.hexlify(echo)) != "b'03'"):
        print("tkrConfigReset: incorrect echo received (" + str(binascii.hexlify(echo)) + "), should be b'03'")   

# Hard reset of ASICs on all tracker boards. Use address 31 = 0x1F to reset all ASICs.
def tkrAsicHardReset(ASICaddress):
    address = addrEvnt
    print("Hard resetting the ASICs for address " + str(ASICaddress))
    cmdHeader = mkCmdHdr(4, 0x10, address)
    ser.write(cmdHeader)
    data1 = mkDataByte(0, address, 1)
    ser.write(data1)
    data2 = mkDataByte(0x05, address, 2)
    ser.write(data2)
    data3 = mkDataByte(0x01, address, 3)
    ser.write(data3)
    data4 = mkDataByte(ASICaddress, address, 4)
    ser.write(data4)
    time.sleep(0.1)
    echo = getTkrEcho()
    if (str(binascii.hexlify(echo)) != "b'05'"):
        print("tkrConfigReset: incorrect echo received (" + str(binascii.hexlify(echo)) + "), should be b'05'")   

def tkrLogicReset(FPGAaddress):
    print("tkrLogicReset: resetting the state machines in FPGA " + str(FPGAaddress))
    cmdHeader = mkCmdHdr(3, 0x10, addrEvnt)
    ser.write(cmdHeader)
    data1 = mkDataByte(FPGAaddress, addrEvnt, 1)
    ser.write(data1)
    data2 = mkDataByte(0x04, addrEvnt, 2)
    ser.write(data2)
    data3 = mkDataByte(0x00, addrEvnt, 3)
    ser.write(data3)
    time.sleep(0.1)
    echo = getTkrEcho()
    if (str(binascii.hexlify(echo)) != "b'04'"):
        print("tkrLogicReset: incorrect echo received (" + str(binascii.hexlify(echo)) + "), should be b'04'")   

# Hard reset of ASICs on all tracker boards. Use address 31 = 0x1F to reset all ASICs.
def tkrAsicSoftReset(ASICaddress):
    address = addrEvnt
    print("Soft resetting the ASICs for address " + str(ASICaddress))
    cmdHeader = mkCmdHdr(4, 0x10, address)
    ser.write(cmdHeader)
    data1 = mkDataByte(0, address, 1)
    ser.write(data1)
    data2 = mkDataByte(0x0c, address, 2)
    ser.write(data2)
    data3 = mkDataByte(0x01, address, 3)
    ser.write(data3)
    data4 = mkDataByte(ASICaddress, address, 4)
    ser.write(data4)
    time.sleep(0.1)
    echo = getTkrEcho()
    if (str(binascii.hexlify(echo)) != "b'0c'"):
        print("tkrConfigReset: incorrect echo received (" + str(binascii.hexlify(echo)) + "), should be b'0c'")   

# Set the tracker trigger end status
def tkrSetDualTrig(FPGAaddress,value):
    if value != 0 and value != 1:
        print("tkrSetDualTrig: invalid value " + str(value) + " supplied")
        return
    address = addrEvnt
    print("Setting the dual trigger mode for board " + str(FPGAaddress) + " to " + str(value))
    cmdHeader = mkCmdHdr(4, 0x10, address)
    ser.write(cmdHeader)
    data1 = mkDataByte(FPGAaddress, address, 1)
    ser.write(data1)
    data2 = mkDataByte(0x5b, address, 2)
    ser.write(data2)
    data3 = mkDataByte(0x01, address, 3)
    ser.write(data3)
    data4 = mkDataByte(value, address, 4)
    ser.write(data4)
    time.sleep(0.1)
    echo = getTkrEcho()
    if (str(binascii.hexlify(echo)) != "b'5b'"):
        print("tkrSetDualTrig: incorrect echo received (" + str(binascii.hexlify(echo)) + "), should be b'5b'")   

# Set the tracker trigger end status
def tkrTrigEndStat(FPGAaddress,value):
    if value != 0 and value != 1:
        print("tkrTrigEndStat: invalid value " + str(value) + " supplied")
        return
    address = addrEvnt
    print("Setting the trigger end status for board " + str(FPGAaddress) + " to " + str(value))
    cmdHeader = mkCmdHdr(4, 0x10, address)
    ser.write(cmdHeader)
    data1 = mkDataByte(FPGAaddress, address, 1)
    ser.write(data1)
    data2 = mkDataByte(0x5a, address, 2)
    ser.write(data2)
    data3 = mkDataByte(0x01, address, 3)
    ser.write(data3)
    data4 = mkDataByte(value, address, 4)
    ser.write(data4)
    time.sleep(0.1)
    echo = getTkrEcho()
    if (str(binascii.hexlify(echo)) != "b'5a'"):
        print("tkrTrigEndStat: incorrect echo received (" + str(binascii.hexlify(echo)) + "), should be b'5a'")   

# Turn on the ASIC analog power
def tkrAsicPowerOn():
    address = addrEvnt
    print("Turning on the ASIC analog power")
    cmdHeader = mkCmdHdr(3, 0x10, address)
    ser.write(cmdHeader)
    data1 = mkDataByte(0, address, 1)
    ser.write(data1)
    data2 = mkDataByte(0x08, address, 2)
    ser.write(data2)
    data3 = mkDataByte(0x00, address, 3)
    ser.write(data3)
    time.sleep(0.1)
    echo = getTkrEcho()
    if (str(binascii.hexlify(echo)) != "b'08'"):
        print("tkrConfigReset: incorrect echo received (" + str(binascii.hexlify(echo)) + "), should be b'08'")   

# Get housekeeping data sent back from the tracker
def getTkrHousekeeping():
    ret = ser.read(3)
    if ret != b'\xDC\x00\xFF':
        print("getTkrHousekeeping: invalid header returned: " + str(ret))    
        if ret == b'\xdb\x00\xff':
            ret = ser.read(1)
            print("   next byte = " + str(ret))
            ret = ser.read(1)
            print("   next byte = " + str(ret))
            ret = ser.read(1)
            print("   next byte = " + str(ret))
            ret = ser.read(3)
            if ret != b'\xFF\x00\xFF':
                print("getTkrHousekeeping: invalid trailer returned: " + str(ret))
        readErrors(addrEvnt)
        return [0,1,2,3,4,5,6,7,8,9]            
    nData = bytes2int(ser.read(1))
    #print("getTkrHousekeeping: nData= " + str(nData))
    ser.read(2)
    ret = ser.read(3)
    if ret != b'\xFF\x00\xFF':
        print("getTkrHousekeeping: invalid trailer returned: " + str(ret))  
    nPackets = int((nData - 1)/3) + 1
    returnStuff = []
    for packet in range(nPackets):
        #print("getTkrHousekeeping: read packet " + str(packet))
        ret = ser.read(3)
        if ret != b'\xDC\x00\xFF':
            print("getTkrHousekeeping, packet " + str(packet) + ": invalid header returned: " + str(ret))
        returnStuff.append(ser.read(1))
        returnStuff.append(ser.read(1))
        returnStuff.append(ser.read(1))
        ret = ser.read(3)
        if ret != b'\xFF\x00\xFF':
            print("getTkrHousekeeping, packet " + str(packet) + ": invalid trailer returned: " + str(ret))
    #for junk in returnStuff:
    #    print("getTkrHousekeeping: byte = " + str(binascii.hexlify(junk)))
    return returnStuff

def tkrGetCodeVersion(FPGA):
    address = addrEvnt
    cmdHeader = mkCmdHdr(3, 0x10, address)
    ser.write(cmdHeader)
    data1 = mkDataByte(FPGA, address, 1)
    ser.write(data1)
    data2 = mkDataByte(0x0A, address, 2)
    ser.write(data2)
    data3 = mkDataByte(0x00, address, 3)
    ser.write(data3)
    time.sleep(0.1)
    return bytes2int(getTkrHousekeeping()[6])

def tkrSetCalMask(FPGA, chip, list):
    nItems = len(list)
    if nItems==0 or nItems>5:
        print("tkrSetCalMask: bad number of channel clusters to calibrate" + str(nItems) + ", must be from 1 to 5")
        return
    address = addrEvnt
    cmdHeader = mkCmdHdr(5+2*nItems, 0x41, address)
    ser.write(cmdHeader)
    data1 = mkDataByte(FPGA, address, 1)
    ser.write(data1)
    data2 = mkDataByte(chip, address, 2)
    ser.write(data2)
    data3 = mkDataByte(CALMASK, address, 3)
    ser.write(data3)
    data4 = mkDataByte(0, address, 4)
    ser.write(data4)
    data5 = mkDataByte(nItems, address, 5)
    ser.write(data5)
    byteNum = 6
    for item in list:
        #print("tkrSetCalMask: calibrate channels in range " + str(item[1]) + " through " + str(item[1]+item[0]-1) + " of chip " + str(chip) + " on FPGA " + str(FPGA))
        data1 = mkDataByte(item[0], address, byteNum)
        ser.write(data1)
        data2 = mkDataByte(item[1], address, byteNum+1)
        ser.write(data2)
        byteNum = byteNum + 2       
    time.sleep(0.1)
    echo = getTkrEcho()
    if (str(binascii.hexlify(echo)) != "b'15'"):
        print("tkrSetCalMask: incorrect Tracker echo received (" + str(binascii.hexlify(echo)) + "), should be b'15'")
        
def tkrSetDataMask(FPGA, chip, sense, list):
    if sense != "mask" and sense != "unmask":
        print("tkrSetDataMask: the argument " + sense + " should be 'mask' or 'unmask'")
        return
    nItems = len(list)
    if nItems<0 or nItems>5:
        print("tkrSetDataMask: bad number of clusters of bad channels " + str(nItems) + ", must be from 0 to 5")
        return
    if chip > 11 and chip != 31: 
        print("tkrSetDataMask: the chip number " + str(chip) + " is out of range")
        return
    address = addrEvnt
    cmdHeader = mkCmdHdr(5+2*nItems, 0x41, address)
    ser.write(cmdHeader)
    data1 = mkDataByte(FPGA, address, 1)
    ser.write(data1)
    data2 = mkDataByte(chip, address, 2)
    ser.write(data2)
    data3 = mkDataByte(DATAMASK, address, 3)
    ser.write(data3)
    if sense == "mask": data4 = mkDataByte(0, address, 4)
    else: data4 = mkDataByte(1, address, 4)
    ser.write(data4)
    data5 = mkDataByte(nItems, address, 5)
    ser.write(data5)
    byteNum = 6
    for item in list:
        #print("tkrSetDataMask: " + sense + " channels in range " + str(item[1]) + " through " + str(item[1]+item[0]-1) + " of chip " + str(chip) + " on FPGA " + str(FPGA))
        data1 = mkDataByte(item[0], address, byteNum)
        ser.write(data1)
        data2 = mkDataByte(item[1], address, byteNum+1)
        ser.write(data2)
        byteNum = byteNum + 2       
    time.sleep(0.1)
    echo = getTkrEcho()
    if (str(binascii.hexlify(echo)) != "b'13'"):
        print("tkrSetDataMask: incorrect Tracker echo received (" + str(binascii.hexlify(echo)) + "), should be b'13'")
        
def tkrSetDAC(FPGA, chip, select, value, range):
    if select != "threshold" and select != "calibration":
        print("tkrSetDAC: the argument " + select + " should be 'threshold' or 'calibration'")
        return
    if range != "high" and range != "low":
        print("tkrSetDAC: the range " + range + " should be 'high' or 'low'")
        return
    if chip > 11 and chip != 31: 
        print("tkrSetDAC: the chip number " + str(chip) + " is out of range")
        return
    if select == "threshold": cmdCode = 0x11
    else: cmdCode = 0x10
    if value > 127:
        print("tkrSetDAC: the DAC setting " + str(value) + " is out of range for the " + select + " DAC")
        return
    print("tkrSetDAC: setting " + select + " DAC in chip " + str(chip) + " of FPGA " + str(FPGA) + " to " + str(value) + " and range " + range)
    if range == "high": value = value + 128
    address = addrEvnt
    cmdHeader = mkCmdHdr(5, 0x10, address)
    ser.write(cmdHeader)
    data1 = mkDataByte(FPGA, address, 1)
    ser.write(data1)
    data2 = mkDataByte(cmdCode, address, 2)
    ser.write(data2)
    data3 = mkDataByte(0x02, address, 3)
    ser.write(data3)
    data4 = mkDataByte(chip, address, 4)
    ser.write(data4)
    data5 = mkDataByte(value, address, 5)
    ser.write(data5)
    time.sleep(0.1)
    echo = getTkrEcho()
    if (bytes2int(echo) != cmdCode):
        print("tkrSetDAC: incorrect Tracker echo received (" + str(binascii.hexlify(echo)) + "), should be " + str(cmdCode))

def tkrGetDAC(FPGA, chip, select):
    if select != "threshold" and select != "calibration":
        print("tkrGetDAC: the argument " + select + " should be 'threshold' or 'calibration'")
        return
    if chip > 11: 
        print("tkrGetDAC: the chip number " + str(chip) + " is out of range")
        return
    if select == "threshold": cmdCode = 0x21
    else: cmdCode = 0x20
    address = addrEvnt
    cmdHeader = mkCmdHdr(4, 0x10, address)
    ser.write(cmdHeader)
    data1 = mkDataByte(FPGA, address, 1)
    ser.write(data1)
    data2 = mkDataByte(cmdCode, address, 2)
    ser.write(data2)
    data3 = mkDataByte(0x01, address, 3)
    ser.write(data3)
    data4 = mkDataByte(chip, address, 4)
    ser.write(data4)
    time.sleep(0.1)
    byteList = getTkrHousekeeping()
    #for byte in byteList:
    #    print("tkrGetDAC for FPGA " + str(FPGA) + " chip " + str(chip) + " byte = " + str(binascii.hexlify(byte)))
    if (bytes2int(byteList[0]) != 9):
        print("tkrGetDAC: wrong number " + str(bytes2int(byteList[0])) + " of bytes returned")
        return
    stuff = getBinaryString(byteList[1:3])
    if select == "threshold": 
        if stuff[1:4] != "010": print("tkrGetDAC: wrong register ID " + stuff[1:4])
    else:
        if stuff[1:4] != "001": print("tkrGetDAC: wrong register ID " + stuff[1:4])
    print(select + " DAC for chip " + str(chip) + " of board " + str(FPGA) + ": " + stuff[5:13])
    
def tkrSetTriggerMask(FPGA, chip, sense, list):
    if sense != "mask" and sense != "unmask":
        print("tkrSetTriggerMask: the argument " + sense + " should be 'mask' or 'unmask'")
        return
    nItems = len(list)
    if nItems<0 or nItems>5:
        print("tkrSetTriggerMask: bad number of clusters of bad channels " + str(nItems) + ", must be from 1 to 5")
        return
    if chip > 11 and chip != 31: 
        print("tkrSetTriggerMask: the chip number " + str(chip) + " is out of range")
        return
    address = addrEvnt
    cmdHeader = mkCmdHdr(5+2*nItems, 0x41, address)
    ser.write(cmdHeader)
    data1 = mkDataByte(FPGA, address, 1)
    ser.write(data1)
    data2 = mkDataByte(chip, address, 2)
    ser.write(data2)
    data3 = mkDataByte(TRIGMASK, address, 3)
    ser.write(data3)
    if sense == "mask": data4 = mkDataByte(0, address, 4)
    else: data4 = mkDataByte(1, address, 4)
    ser.write(data4)
    data5 = mkDataByte(nItems, address, 5)
    ser.write(data5)
    byteNum = 6
    for item in list:
        #print("tkrSetTriggerMask: " + sense + " channels in range " + str(item[1]) + " through " + str(item[1]+item[0]-1) + " of chip " + str(chip) + " on FPGA " + str(FPGA))
        data1 = mkDataByte(item[0], address, byteNum)
        ser.write(data1)
        data2 = mkDataByte(item[1], address, byteNum+1)
        ser.write(data2)
        byteNum = byteNum + 2       
    time.sleep(0.1)
    echo = getTkrEcho()
    if (str(binascii.hexlify(echo)) != "b'14'"):
        print("tkrSetTriggerMask: incorrect Tracker echo received (" + str(binascii.hexlify(echo)) + "), should be b'14'")

def tkrGetCalMask(FPGA, chip):
    if chip > 11: 
        print("tkrGetCalMask: the chip number " + str(chip) + " is out of range")
        return
    address = addrEvnt
    cmdHeader = mkCmdHdr(4, 0x10, address)
    ser.write(cmdHeader)
    data1 = mkDataByte(FPGA, address, 1)
    ser.write(data1)
    data2 = mkDataByte(0x25, address, 2)
    ser.write(data2)
    data3 = mkDataByte(0x01, address, 3)
    ser.write(data3)
    data3 = mkDataByte(chip, address, 4)
    ser.write(data3)
    time.sleep(0.1)
    byteList = getTkrHousekeeping()
    #for byte in byteList:
    #    print("tkrGetCalMask for FPGA " + str(FPGA) + " chip " + str(chip) + " byte = " + str(binascii.hexlify(byte)))
    if (bytes2int(byteList[0]) != 9):
        print("tkrGetCalMask: wrong number " + str(bytes2int(byteList[0])) + " of bytes returned")
        return
    stuff = getBinaryString(byteList[1:10])
    if stuff[1:4] != "110": print("tkrGetCalMask: wrong register ID " + stuff[1:4])
    print("Calibration mask for chip " + str(chip) + " of board " + str(FPGA) + ": " + stuff[5:69])
    return stuff[5:69]

def tkrGetDataMask(FPGA, chip):
    if chip > 11: 
        print("tkrGetDataMask: the chip number " + str(chip) + " is out of range")
        return
    address = addrEvnt
    cmdHeader = mkCmdHdr(4, 0x10, address)
    ser.write(cmdHeader)
    data1 = mkDataByte(FPGA, address, 1)
    ser.write(data1)
    data2 = mkDataByte(0x23, address, 2)
    ser.write(data2)
    data3 = mkDataByte(0x01, address, 3)
    ser.write(data3)
    data3 = mkDataByte(chip, address, 4)
    ser.write(data3)
    time.sleep(0.1)
    byteList = getTkrHousekeeping()
    #for byte in byteList:
    #    print("tkrGetDataMask for FPGA " + str(FPGA) + " chip " + str(chip) + " byte = " + str(binascii.hexlify(byte)))
    if (bytes2int(byteList[0]) != 9):
        print("tkrGetDataMask: wrong number " + str(bytes2int(byteList[0])) + " of bytes returned")
        return
    stuff = getBinaryString(byteList[1:10])
    if stuff[1:4] != "100": print("tkrGetDataMask: wrong register ID " + stuff[1:4])
    print("Data mask for chip " + str(chip) + " of board " + str(FPGA) + ": " + stuff[5:69])
    return stuff[5:69]
    
def tkrGetTriggerMask(FPGA, chip):
    if chip > 11: 
        print("tkrGetTriggerMask: the chip number " + str(chip) + " is out of range")
        return
    address = addrEvnt
    cmdHeader = mkCmdHdr(4, 0x10, address)
    ser.write(cmdHeader)
    data1 = mkDataByte(FPGA, address, 1)
    ser.write(data1)
    data2 = mkDataByte(0x24, address, 2)
    ser.write(data2)
    data3 = mkDataByte(0x01, address, 3)
    ser.write(data3)
    data3 = mkDataByte(chip, address, 4)
    ser.write(data3)
    time.sleep(0.1)
    byteList = getTkrHousekeeping()
    #for byte in byteList:
    #    print("tkrGetTriggerMask for FPGA " + str(FPGA) + " chip " + str(chip) + " byte = " + str(binascii.hexlify(byte)))
    if (bytes2int(byteList[0]) != 9):
        print("tkrGetTriggerMask: wrong number " + str(bytes2int(byteList[0])) + " of bytes returned")
        return
    stuff = getBinaryString(byteList[1:10])
    if stuff[1:4] != "101": print("tkrGetTriggerMask: wrong register ID " + stuff[1:4])
    print("Trigger mask for chip " + str(chip) + " of board " + str(FPGA) + ": " + stuff[5:69])
    return stuff[5:69]

def tkrSetTriggerSource(N):
    address = addrEvnt
    print("Set the tracker trigger source to " + str(N))
    cmdHeader = mkCmdHdr(4, 0x10, address)
    ser.write(cmdHeader)
    data1 = mkDataByte(0, address, 1)
    ser.write(data1)
    data2 = mkDataByte(0x64, address, 2)
    ser.write(data2)
    data3 = mkDataByte(0x01, address, 3)
    ser.write(data3)
    data4 = mkDataByte(N, address, 4)
    ser.write(data4)
    time.sleep(0.1)
    echo = getTkrEcho()
    if (str(binascii.hexlify(echo)) != "b'64'"):
        print("tkrSetTriggerSource: incorrect echo received (" + str(binascii.hexlify(echo)) + "), should be b'64'")

def tkrGetTriggerSource(FPGA):
    address = addrEvnt
    cmdHeader = mkCmdHdr(3, 0x10, address)
    ser.write(cmdHeader)
    data1 = mkDataByte(FPGA, address, 1)
    ser.write(data1)
    data2 = mkDataByte(0x74, address, 2)
    ser.write(data2)
    data3 = mkDataByte(0x00, address, 3)
    ser.write(data3)
    time.sleep(0.1)
    return getTkrHousekeeping()[6]    
    
def tkrSetNumLyrs(N):
    address = addrEvnt
    print("Set the number of tracker readout layers to " + str(N))
    cmdHeader = mkCmdHdr(4, 0x10, address)
    ser.write(cmdHeader)
    data1 = mkDataByte(0, address, 1)
    ser.write(data1)
    data2 = mkDataByte(0x0F, address, 2)
    ser.write(data2)
    data3 = mkDataByte(0x01, address, 3)
    ser.write(data3)
    data4 = mkDataByte(N, address, 4)
    ser.write(data4)
    time.sleep(0.1)
    echo = getTkrEcho()
    if (str(binascii.hexlify(echo)) != "b'0f'"):
        print("tkrSetNumLyrs: incorrect echo received (" + str(binascii.hexlify(echo)) + "), should be b'0f'")  

# Turn off the ASIC analog power
def tkrAsicPowerOff():
    address = addrEvnt
    print("Turning off the ASIC analog power")
    cmdHeader = mkCmdHdr(3, 0x10, address)
    ser.write(cmdHeader)
    data1 = mkDataByte(0, address, 1)
    ser.write(data1)
    data2 = mkDataByte(0x09, address, 2)
    ser.write(data2)
    data3 = mkDataByte(0x00, address, 3)
    ser.write(data3)
    time.sleep(0.1)
    echo = getTkrEcho()
    if (str(binascii.hexlify(echo)) != "b'09'"):
        print("tkrConfigReset: incorrect echo received (" + str(binascii.hexlify(echo)) + "), should be b'09'")   

def tkrSetTrgMask(FPGA,Value):
    address = addrEvnt
    cmdHeader = mkCmdHdr(4, 0x10, address)
    ser.write(cmdHeader)
    data1 = mkDataByte(FPGA, address, 1)
    ser.write(data1)
    data2 = mkDataByte(0x62, address, 2)
    ser.write(data2)
    data3 = mkDataByte(0x00, address, 3)
    ser.write(data3)
    data4 = mkDataByte(Value, address, 4)
    ser.write(data4)
    time.sleep(0.1)
    echo = getTkrEcho()
    if (str(binascii.hexlify(echo)) != "b'62'"):
        print("tkrSetTrgMask: incorrect echo received (" + str(binascii.hexlify(echo)) + "), should be b'62'")  
        
def tkrTriggerEnable():
    address = addrEvnt
    print("Enable the tracker trigger.")
    cmdHeader = mkCmdHdr(3, 0x10, address)
    ser.write(cmdHeader)
    data1 = mkDataByte(0, address, 1)
    ser.write(data1)
    data2 = mkDataByte(0x65, address, 2)
    ser.write(data2)
    data3 = mkDataByte(0x00, address, 3)
    ser.write(data3)
    time.sleep(0.1)
    echo = getTkrEcho()
    if (str(binascii.hexlify(echo)) != "b'65'"):
        print("tkrTriggerEnable: incorrect echo received (" + str(binascii.hexlify(echo)) + "), should be b'65'")  
        
def tkrTriggerDisable():
    address = addrEvnt
    print("Disable the tracker trigger.")
    cmdHeader = mkCmdHdr(3, 0x10, address)
    ser.write(cmdHeader)
    data1 = mkDataByte(0, address, 1)
    ser.write(data1)
    data2 = mkDataByte(0x66, address, 2)
    ser.write(data2)
    data3 = mkDataByte(0x00, address, 3)
    ser.write(data3)
    time.sleep(0.1)
    echo = getTkrEcho()
    if (str(binascii.hexlify(echo)) != "b'66'"):
        print("tkrTriggerDisable: incorrect echo received (" + str(binascii.hexlify(echo)) + "), should be b'66'")  

def tkrGetFPGAconfig(FPGA):
    address = addrEvnt
    cmdHeader = mkCmdHdr(3, 0x10, address)
    ser.write(cmdHeader)
    data1 = mkDataByte(FPGA, address, 1)
    ser.write(data1)
    data2 = mkDataByte(0x0B, address, 2)
    ser.write(data2)
    data3 = mkDataByte(0x00, address, 3)
    ser.write(data3)
    time.sleep(0.1)
    houseStuff = getTkrHousekeeping()[6]
    return houseStuff.hex()
    
def tkrGetNumLyrs(FPGA):
    address = addrEvnt
    cmdHeader = mkCmdHdr(3, 0x10, address)
    ser.write(cmdHeader)
    data1 = mkDataByte(FPGA, address, 1)
    ser.write(data1)
    data2 = mkDataByte(0x1F, address, 2)
    ser.write(data2)
    data3 = mkDataByte(0x00, address, 3)
    ser.write(data3)
    time.sleep(0.1)
    return getTkrHousekeeping()[6]
    
def tkrGetASICconfig(FPGA, chipAddress, quiet=False):
    if not quiet: print("tkrGetASICconfig: the configuration for ASIC " + str(chipAddress) + 
          " of FPGA " + str(FPGA) + " is as follows:")
    PSOCaddress = addrEvnt
    cmdHeader = mkCmdHdr(4, 0x10, PSOCaddress)
    #print("tkrGetASICconfig: cmdHeader = " + str(cmdHeader))
    ser.write(cmdHeader)
    data1 = mkDataByte(FPGA, PSOCaddress, 1)
    #print("tkrGetASICconfig: data1 = " +str(data1))
    ser.write(data1)
    data2 = mkDataByte(0x22, PSOCaddress, 2)
    #print("tkrGetASICconfig: data2 = " +str(data2))
    ser.write(data2)
    data3 = mkDataByte(0x01, PSOCaddress, 3)
    #print("tkrGetASICconfig: data3 = " +str(data3))
    ser.write(data3)
    data4 = mkDataByte(chipAddress, PSOCaddress, 4)
    #print("tkrGetASICconfig: data4 = " +str(data4))
    ser.write(data4)
    time.sleep(0.1)
    bytes = getTkrHousekeeping()
    #for byte in bytes:
    #    print("tkrGetASICconfig for FPGA " + str(FPGA) + " chip " + str(chipAddress) + " byte = " + str(binascii.hexlify(byte)))
    if quiet: return
    if bytes2int(bytes[0]) != 9:
        print("tkrGetASICconfig: wrong number bytes returned. Got " + str(bytes2int(bytes[0])) + " and expected 9")
        if bytes2int(bytes[0]) < 9: return      
    if bytes[9] != b'\xfe':
        print("tkrGetASICconfig, trailing byte " + str(bytes[8]) + " is not the expected 0xFE")
    word1 = bytes[1]+bytes[2]+bytes[3]+bytes[4]
    #print("tkrGetASICconfig: binary data returned = " + str(binascii.hexlify(word1)))
    intWord = bytes2int(word1)
    regType = (intWord & 0x70000000) >> 28
    if regType != 3:
        print("tkrGetASICconfig: register type returned = " + str(regType) + " should be 3!")
    errCodes = (intWord & 0x07000000) >> 24
    print("tkrGetASICconfig: ASIC error codes = " + str(errCodes))
    if errCodes & 4 != 0:
        print("tkrGetASICconfig: a command parity error was detected by the ASIC.")
    if errCodes & 2 != 0:
        print("tkrGetASICconfig: a trigger was received by the ASIC while a previous one was in progress.")
    if errCodes & 1 != 0:
        print("tkrGetASICconfig: a read command was sent to the ASIC with no prior trigger.")
    maxClusts = (intWord & 0x00F00000) >> 20
    print("tkrGetASICconfig: the maximum number of clusters is " + str(maxClusts))
    ioCurrent = (intWord & 0x000C0000) >> 18
    print("tkrGetASICconfig: the I/O current setting is " + str(ioCurrent))
    trigWindow = (intWord & 0x00020000) >> 17
    print("tkrGetASICconfig: the trigger window is " + str(trigWindow+2) + " clock cycles long.")
    trigDelay = (intWord & 0x0001F000) >> 12
    print("tkrGetASICconfig: the trigger delay setting is " + str(trigDelay))
    bufSpeed = (intWord & 0x00000E00) >> 9
    print("tkrGetASICconfig: the buffer speed setting is " + str(bufSpeed))
    shapTim = (intWord & 0x00000100) >> 8
    if shapTim == 0:
        print("tkrGetASICconfig: the shaping time setting is short.")
    else:
        print("tkrGetASICconfig: the shaping time setting is long.")
    gain = (intWord & 0x00000080) >> 7
    if gain == 0:
        print("tkrGetASICconfig: the gain setting is high.")
    else:
        print("tkrGetASICconfig: the gain setting is low.")
    oneShot = (intWord & 0x00000040) >> 6
    if oneShot == 0:
        print("tkrGetASICconfig: the 1-shot feature is on.")
    else:
        print("tkrGetASICconfig: the 1-shot feature is off.")
    polarity = (intWord & 0x00000020) >> 5
    if polarity == 0:
        print("tkrGetASICconfig: the polarity setting is normal.")
    else:
        print("tkrGetASICconfig: the polarity setting is negative.")

def tkrLoadASICconfig(FPGA, address, oneShot, gain, shaping, bufSpeed, trigDelay, trigWindow, ioCurrent, maxClust):
    gain = gain & 0x01
    oneShot = oneShot & 0x01
    shaping = shaping & 0x01
    bufSpeed = bufSpeed & 0x07
    trigDelay = trigDelay & 0x1F
    trigWindow = trigWindow & 0x01
    ioCurrent = ioCurrent & 0x03
    maxClust = maxClust & 0x0F
    if maxClust > 10: maxClust = 10
    nib1 = 0x0F;
    nib2 = 0x01 | (oneShot << 2) | (gain << 3) 
    nib3 = shaping | (bufSpeed << 1)
    nib4 = trigDelay & 0x0F
    nib5 = (trigDelay & 0x10)>>4 | trigWindow<<1 | ioCurrent<<2
    nib6 = maxClust
    all = nib6<<20 | nib5<<16 | nib4<<12 | nib3<<8 | nib2<<4 | nib1
    print("tkrLoadASICconfig: for FPGA " + str(FPGA) + ", chip " + str(address) + 
             ", the register setting will be " + str(hex(all)))
    PSOCaddress = addrEvnt
    cmdHeader = mkCmdHdr(7, 0x10, PSOCaddress)
    #print("tkrLoadASICconfig: cmdHeader = " + str(cmdHeader))
    ser.write(cmdHeader)
    data1 = mkDataByte(FPGA, PSOCaddress, 1)
    #print("tkrLoadASICconfig: data1 = " +str(data1))
    ser.write(data1)
    data2 = mkDataByte(0x12, PSOCaddress, 2)
    #print("tkrLoadASICconfig: data2 = " +str(data2))
    ser.write(data2)
    data3 = mkDataByte(0x04, PSOCaddress, 3)
    #print("tkrLoadASICconfig: data3 = " +str(data3))
    ser.write(data3)
    data4 = mkDataByte(address, PSOCaddress, 4)
    #print("tkrLoadASICconfig: data4 = " +str(data4))
    ser.write(data4)    
    byte5 = (nib6<<4) | nib5
    data5 = mkDataByte(byte5, PSOCaddress, 5)
    #print("tkrLoadASICconfig: byte5 = " +str(hex(byte5)))
    ser.write(data5)
    byte6 = (nib4<<4) | nib3
    data6 = mkDataByte(byte6, PSOCaddress, 6)
    #print("tkrLoadASICconfig: byte6 = " +str(hex(byte6)))
    ser.write(data6)
    byte7 = (nib2<<4) | nib1
    data7 = mkDataByte(byte7, PSOCaddress, 7)
    #print("tkrLoadASICconfig: byte7 = " +str(hex(byte7)))
    ser.write(data7)
    time.sleep(0.1)
    echo = getTkrEcho()
    if (str(binascii.hexlify(echo)) != "b'12'"):
        print("tkrLoadASICconfig: incorrect echo received (" + str(binascii.hexlify(echo)) + "), should be b'0f'")  
        
# Re-initialize the event PSOC SPI interface        
def initSPI():
    address = addrEvnt
    cmdHeader = mkCmdHdr(0, 0x31, address)
    ser.write(cmdHeader)
    print("initSPI: initializing the SPI communication on the Event PSOC")
    
# Re-initialize the UART
def initUART():
    address = addrMain
    cmdHeader = mkCmdHdr(0, 0x31, address)
    ser.write(cmdHeader)
    print("initUART: initializing the UART for sending commands to the Event PSOC")

def stopTOF():
    address = addrEvnt
    cmdHeader = mkCmdHdr(0, 0x3F, address)
    ser.write(cmdHeader)    

# Send TOF info directly to USB-UART at each interrupt, for testing
def startTOF(numEvt):
    address = addrEvnt
    cmdHeader = mkCmdHdr(0, 0x32, address)
    ser.write(cmdHeader)
    for event in range(numEvt):
        # Wait for an event to show up
        channel1 = b'  '
        while True:
            ret = ser.read(1)
            #print("startTOF: looking for start of packet. Received bytes " + str(ret.hex()))
            channel1 = binascii.hexlify(ret)
            if channel1 == b'aa' or channel1 == b'cc': break
            time.sleep(0.01)
        if channel1 == b'aa': print("startTOF: reading event " + str(event) + " for channel " + str(channel1))
        value = bytes2int(ser.read(2))
        if channel1 == b'aa': print("  Channel " + str(channel1) +  " stop result=" + str(value) + " " + str(hex(value))) 
        ref = bytes2int(ser.read(2))
        if channel1 == b'aa': print("  Channel " + str(channel1) + " reference index=" + str(ref) + " " + str(hex(ref)))
        timev1 = (ref*8333 + value)*10
        if channel1 == b'aa': print("  Channel " + str(channel1) + " time = " + str(timev1))   
        clkcnt = bytes2int(ser.read(2))
        if channel1 == b'aa': print("  Channel " + str(channel1) + " clock count = " + str(clkcnt)) 
        cntr = bytes2int(ser.read(1))
        if channel1 == b'aa': print("  Channel " + str(channel1) + " FIFO length = " + str(cntr))
        ret = ser.read(1)
        channel2 = binascii.hexlify(ret)
        if channel2 == b'bb': print("startTOF: reading event " + str(event) + " for channel " + str(channel2))
        value = bytes2int(ser.read(2))
        if channel2 == b'bb': print("  Channel " + str(channel2) +  " stop result=" + str(value) + " " + str(hex(value))) 
        ref = bytes2int(ser.read(2))
        if channel2 == b'bb': print("  Channel " + str(channel2) + " reference index=" + str(ref) + " " + str(hex(ref)))
        timev2 = (ref*8333 + value)*10
        if channel2 == b'bb': print("  Channel " + str(channel2) + " time = " + str(timev2))   
        clkcnt = bytes2int(ser.read(2))
        if channel2 == b'bb': print("  Channel " + str(channel2) + " clock count = " + str(clkcnt)) 
        cntr = bytes2int(ser.read(1))
        if channel2 == b'bb': print("  Channel " + str(channel2) + " FIFO length = " + str(cntr))
        if channel1 == b'aa' and channel2 == b'bb':
            tof = timev1 - timev2
            print("    Time-of-Flight = " + str(tof))

# Lots of barometer calibration stuff
def Kfactor(A, S, OTP):
    return A + (S*OTP)/32767.

def aa_barometer(address):
    COE_PTAT32 = readBarometerReg(0xB4, address)
    COE_PTAT31 = readBarometerReg(0xB3, address)
    COE_PTAT = toDec16((COE_PTAT31<<8)  + COE_PTAT32)
    return Kfactor(0., 4.2e-4, COE_PTAT)

def ba_barometer(address):
    COE_PTAT21 = readBarometerReg(0xB1, address)
    COE_PTAT22 = readBarometerReg(0xB2, address)
    COE_PTAT = toDec16((COE_PTAT21<<8)  + COE_PTAT22)
    return Kfactor(-160., 8.0, COE_PTAT)
    
def ca_barometer(address):
    COE_PTAT11 = readBarometerReg(0xAD, address)
    COE_PTAT12 = readBarometerReg(0xAE, address)
    COE_PTAT13 = readBarometerReg(0xAF, address)
    COE_PTAT = toDec24((COE_PTAT11<<16) + (COE_PTAT12<<8) + COE_PTAT13)
    return COE_PTAT

def ap_barometer(address):
    COE_PR31 = readBarometerReg(0xA5, address)
    COE_PR32 = readBarometerReg(0xA6, address)
    COE_PR = toDec16((COE_PR31<<8) + COE_PR32)
    #print("  COE_PR31=" + str(COE_PR31) + "  COE_PR32=" + str(COE_PR32) + "  COE_PR=" + str(COE_PR))
    return Kfactor(0.0, 3.0e-5, COE_PR)
    
def bp_barometer(address):
    COE_PR21 = readBarometerReg(0xA3, address)
    COE_PR22 = readBarometerReg(0xA4, address)
    COE_PR = toDec16((COE_PR21<<8) + COE_PR22)
    return Kfactor(30., 10., COE_PR)
    
def cp_barometer(address):
    COE_PR11 = readBarometerReg(0xA0, address)
    COE_PR12 = readBarometerReg(0xA1, address)
    COE_PR13 = readBarometerReg(0xA2, address)
    COE_PR = toDec24((COE_PR11<<16) + (COE_PR12<<8) + COE_PR13)
    return COE_PR

def at_barometer(address):
    COE_TEMP31 = readBarometerReg(0xAB, address)
    COE_TEMP32 = readBarometerReg(0xAC, address)
    COE_TEMP = toDec16((COE_TEMP31<<8) + COE_TEMP32)
    return Kfactor(0., 8.0e-11, COE_TEMP)
    
def bt_barometer(address):
    COE_TEMP21 = readBarometerReg(0xA9, address)
    COE_TEMP22 = readBarometerReg(0xAA, address)
    COE_TEMP = toDec16((COE_TEMP21<<8) + COE_TEMP22)
    return Kfactor(-6.6e-6, 1.6e-6, COE_TEMP)
    
def ct_barometer(address):
    COE_TEMP11 = readBarometerReg(0xA7, address)
    COE_TEMP12 = readBarometerReg(0xA8, address)
    COE_TEMP = toDec16((COE_TEMP11<<8) + COE_TEMP12)
    return Kfactor(0.04, 0.0085, COE_TEMP)

# Read the temperature from the barometer chip
def readBarometerTemp(PSOCaddress):
    while ((readBarometerReg(0xF3, PSOCaddress) & 0x08) != 0):
        pass
    TXD0 = readBarometerReg(0xFC, PSOCaddress)
    #print("readBarometerTemp: TXD0 = " + str(TXD0))
    TXD1 = readBarometerReg(0xFB, PSOCaddress)
    #print("readBarometerTemp: TXD1 = " + str(TXD1))
    TXD2 = readBarometerReg(0xFA, PSOCaddress)
    #print("readBarometerTemp: TXD2 = " + str(TXD2))
    # Apparently the 2SMPB-02B barometer chip uses 2's complement negative numbers for the calibration constants 
    # but not for the raw temperature and pressure readings!
    Dt = (TXD2<<16) + (TXD1<<8) + TXD0 - pow(2,23)
    #print("Barometer Dt = " + str(Dt))
    aa = aa_barometer(PSOCaddress)
    ba = ba_barometer(PSOCaddress)
    ca = ca_barometer(PSOCaddress)
    #print("Barometer aa= " + str(aa) + "   ba= " + str(ba) + "    ca= " + str(ca))
    Tr = (-ba - math.sqrt(ba*ba - 4.0*aa*(ca-Dt)))/(2.0*aa)
    return Tr/256.0

def readBarometer(PSOCaddress):
    while ((readBarometerReg(0xF3, PSOCaddress) & 0x08) != 0):
        pass
    TXD0 = readBarometerReg(0xF9, PSOCaddress)
    #print("readBarometer: TXD0 = " + str(TXD0))
    TXD1 = readBarometerReg(0xF8, PSOCaddress)
    #print("readBarometer: TXD1 = " + str(TXD1))
    TXD2 = readBarometerReg(0xF7, PSOCaddress)
    #print("readBarometer: TXD2 = " + str(TXD2))
    # Apparently the 2SMPB-02B barometer chip uses 2's complement negative numbers for the calibration constants 
    # but not for the raw temperature and pressure readings!
    Dp = (TXD2<<16) + (TXD1<<8) + TXD0 - pow(2,23)
    #print("Barometer Dp = " + str(Dp))
    ap = ap_barometer(PSOCaddress)
    bp = bp_barometer(PSOCaddress)
    cp = cp_barometer(PSOCaddress)
    #print("Barometer ap= " + str(ap) + "   bp= " + str(bp) + "    cp= " + str(cp))
    #print(str(cp-Dp))
    arg = bp*bp - 4.0*ap*(cp-Dp)
    #print("Argument of sqrt = " + str(arg))
    Pl = (-bp + math.sqrt(arg))/(2.0*ap)
    return Pl

def compensateBarometer(Pl, T, PSOCaddress):
    at = at_barometer(PSOCaddress)
    bt = bt_barometer(PSOCaddress)
    ct = ct_barometer(PSOCaddress)
    return Pl/((ct+1.0) + (bt + at*T)*T)
    
def getPressure(PSOCaddress):
    loadBarometerReg(0xF5, 0xA0, PSOCaddress)
    loadBarometerReg(0xF4, 0x6F, PSOCaddress)
    time.sleep(1.0)
    T = readBarometerTemp(PSOCaddress)
    pRaw = readBarometer(PSOCaddress)
    pressure = compensateBarometer(pRaw, T, PSOCaddress)
    print("2SMPB-02B leak-detector barometer pressure = " + str(pressure) + " Pa at a temperature of " + str(T) + " C")
    print("    p= " + str(pressure/100000.) + " bar, or " + str((pressure/100000.)*14.50377) + " psi")
    print("    p= " + str((pressure/100000.)*750.062) + " mm of Hg, or " + str((pressure/100000.)*29.53) + " inches of Hg")
    print("    p= " + str(pressure/101325) + " standard atmospheres")
    return (pressure, T)

def toDec16(a):   # 16-bit 2's complement to signed decimal
    if (a & pow(2,15)):
        twosComp = pow(2,16) - a
        return (-twosComp)
    else: 
        return a
    
def toDec24(a):   # 24-bit 2's complement to signed decimal
    if (a & pow(2,23)):
        twosComp = pow(2,24) - a
        return (-twosComp)
    else: 
        return a

view = {
0: "nonbending",
1: "bending",
2: "bending",
3: "bending",
4: "bending",
5: "nonbending",
6: "bending",
7: "nonbending",
8: "nonbending"
}

lyrZ = {
0: -1.50067,
1: -3.50727,
2: -5.99012,
3: -12.61952,
4: -19.22352,
5: -21.23012,
6: -23.23672,
7: -25.24332,
8: -1.50067,
}

lyrX = {
0: 0.,
1: 0.,
2: 0.,
3: 0.,
4: 0.,
5: 0.,
6: 0.,
7: 0.,
8: 0.
}

days = {
0: "Monday",
1: "Tuesday",
2: "Wednesday",
3: "Thursday",
4: "Friday",
5: "Saturday",
6: "Sunday",
7: "Monday"
}

months = {
0 : "unknown",
1 : "January",
2 : "February",
3 : "March",
4 : "April",
5 : "May",
6 : "June",
7 : "July",
8 : "August",
9 : "September",
10 : "October",
11 : "November",
12 : "December"
}

INA226_Address = {
'DVDD5' : 0x41,
'DVDD33' : 0x44,
'AVDD5' : 0x45,
'AVDD33' : 0x43,
'Back15' : 0x42,
'TkrBias' : 0x46,
'TKR' : 0x40
}

i2cAddresses = {
'flash18' : 0x45,
'fpga12'  : 0x40,
'digi25'  : 0x41,
'i2c33'   : 0x42,
'analog21': 0x44, 
'analog33': 0x43,
'bias100' : 0x46,
'temp'    : 0x48
}<|MERGE_RESOLUTION|>--- conflicted
+++ resolved
@@ -754,24 +754,14 @@
                 numHits = numHits + len(strips)
                 FPGAs.append(FPGA)
                 stripHits.append(strips)
-<<<<<<< HEAD
-            if nPlotted < nToPlot: 
-                plotTkrEvnt(run, trigger, FPGAs, stripHits)
-                nPlotted = nPlotted + 1
-=======
             if event%100==0: plotTkrEvnt(run, trigger, FPGAs, stripHits) #one plot per 100 events -B
             """
->>>>>>> d74c7c0c
         if trgStatus & 0x01: pmtTrg1 = pmtTrg1 + 1
         if trgStatus & 0x02: pmtTrg2 = pmtTrg2 + 1
         if trgStatus & 0x04: tkrTrg0 = tkrTrg0 + 1
         if trgStatus & 0x08: tkrTrg1 = tkrTrg1 + 1
         if trgStatus & 0x10: pmtGrd = pmtGrd + 1
-<<<<<<< HEAD
-        strOut = '{} {} {} {} {} {} {} {} {} {} {} {} {}\n'.format(trigger, T1, T2, T3, T4, G, Ex, tofA, tofB, dtmin, nTOFA, nTOFB, deltaTime)
-=======
         strOut = '{}, {}, {}, {}, {}, {}, {}, {}, {}, {}, {}, {}, {}\n'.format(trigger, T1, T2, T3, T4, G, Ex, tofA, tofB, dtmin, nTOFA, nTOFB, deltaTime)
->>>>>>> d74c7c0c
         f.write(strOut)   
         TOFavg = TOFavg + float(dtmin)
         TOFavg2 = TOFavg2 + float(dtmin)*float(dtmin)
@@ -788,18 +778,6 @@
         ADCavg2[4] = ADCavg2[4] + G*G
         ADCavg2[5] = ADCavg2[5] + Ex*Ex
         # Output all of the data to an ASCII file
-<<<<<<< HEAD
-        if outputEvents:
-            timeStr = str(hour) + ":" + str(minute) + ":" + str(second) + " on " + months[month] + " " + str(day) + ", " + str(year)
-            f2.write("Event {:d}: {} {:s}\n".format(trigger, timeStamp, timeStr))
-            f2.write("  ADC: {}, {}, {}, {}, {}\n".format(T1, T2, T3, T4, G))
-            f2.write("  TOF: {}  nA={}  nB={}  refA={}  refB={}  clkA={}  clkB={} \n".format(dtmin, nTOFA, nTOFB, tofA, tofB, clkA, clkB))
-            for lyr, hits in zip(FPGAs,stripHits):
-                f2.write("    Lyr {}:".format(lyr))
-                for strip in hits:
-                    f2.write(" {} ".format(strip))
-                f2.write("\n")
-=======
         timeStr = str(hour) + ":" + str(minute) + ":" + str(second) + " on " + months[month] + " " + str(day) + ", " + str(year)
         f2.write("Event {:d}: {} {:s}\n".format(trigger, timeStamp, timeStr))
         f2.write("  Trigger: " + str(trigger) + " accepted, " + str(cntGo1) + " generated.  Data List length = " + str(len(dataList)) + "\n")
@@ -811,7 +789,6 @@
             for strip in hits:
                 f2.write(" {} ".format(strip))
             f2.write("\n")
->>>>>>> d74c7c0c
 
     endTime = time.time()
     runTime = endTime - startTime
@@ -867,12 +844,6 @@
         ADCavg[ch] = ADCavg[ch]/float(numEvnts)
         ADCavg2[ch] = ADCavg2[ch]/float(numEvnts)
         Sigma[ch] = math.sqrt(ADCavg2[ch] - ADCavg[ch]*ADCavg[ch])
-<<<<<<< HEAD
-    f.close()
-    if outputEvents: f2.close()
-=======
-
->>>>>>> d74c7c0c
     print("Number of triggers generated = " + str(cntGo1))
     f2.write("Numberoftriggersgenerated: " + str(cntGo1)+"\n")
     print("Number of triggers accepted = " + str(cntGo))
